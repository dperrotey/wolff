--- conflicted
+++ resolved
@@ -384,13 +384,8 @@
                wolff_client:get_leader_connections(Client, <<"test-topic">>)),
   Refuse = #{host => <<"localhost:9999">>, reason => connection_refused},
   {error, Errors} = wolff:check_connectivity(ClientId),
-<<<<<<< HEAD
   ?assertMatch([#{host := <<"1.2.3.4:9999">>, reason := connection_timed_out},
-                #{host := <<"127.0.0:9999">>, reason := unreachable_host},
-=======
-  ?assertMatch([{<<"1.2.3.4:9999">>, connection_timed_out},
-                {<<"127.0.0:9999">>, _},
->>>>>>> af90826d
+                #{host := <<"127.0.0:9999">>, reason := _},
                 Refuse, Refuse,
                 #{host := <<"{127,0,0}:9999">>}
                 ],
