--- conflicted
+++ resolved
@@ -1,7 +1,4 @@
-<<<<<<< HEAD
-* 1.6.2
-=======
-* 1.5.7
+* 1.6.3 (merged from 1.5.7)
   - Stop supervised producer if failed to start. Otherwise the caller may have to call the wolff:stop_and_delete_supervised_producers/3
     after matching an error return. If they don't, then it may appear as a resource leak. [#26](https://github.com/kafka4beam/wolff/pull/26)
   - Ensure `{{Topic, Partition}, Connection}` record exists even if there are errors returned at partition level metadata.
@@ -12,8 +9,7 @@
       causing a `badmatch` error in this expression `{_, MaybePid} = lists:keyfind(Partition, 1, Partitions)`.
     * `wolff_producers` may crash when fewer partitions found in partition counter refresh.
       Although Kafka does not support topic down-scale, the assertion has been removed.
-* 1.5.6
->>>>>>> af90826d
+* 1.6.2
   - New producer option 'drop\_if\_highmem' to limit the growth of replayq(in mem) size
   - Drop otp22 support
   - Bring in local control application
