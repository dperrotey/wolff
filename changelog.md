<<<<<<< HEAD
* 1.10.1
  - Add `max_partitions` producer config to limit the number of partition producers so the client side is also possible to have control over resource utilization.

* 1.9.1
  - Use ETS (named `wolff_clients_global`) for client ID registration.
    When there are thousands of clients, `supervisor:which_children` becomes quite expensive.

* 1.9.0
  - No global stats collection by default.
    There is a ets table based stats collector to record the number of sent bytes and messages. Consider this feature deprecated.
    Since 1.7.0, there there is a better integration for metrics.
  - For supervised producers, use a global ets table (named `wolff_producers_global`) to store producer workers.
    This should avoid having to create an atom for each supervised topic producer.
  - Respect `request_timeout` in connection config when fetching metadata.

* 1.8.0
  - Add wolff:check_if_topic_exists/2 for checking if a topic exists making use of an existing client process. [#52](https://github.com/kafka4beam/wolff/pull/52)
  - Improved logs when reporting connection errors. (merged 1.5.12)
* 1.7.7 (merged 1.5.11)
  - Fixed a try catch pattern in `gen_server` call towards client process, this should prevent `wolff_producers` from crash if `wolff_client` is killed during initialization. [#49](https://github.com/kafka4beam/wolff/pull/49)
  - Enhance: use `off_heap` spawn option in producer processes for better gc performance. [#47](https://github.com/kafka4beam/wolff/pull/47)
* 1.7.6
  - Expose wolff:check_if_topic_exists/3 for checking if a topic is created. [#45](https://github.com/kafka4beam/wolff/pull/45)
* 1.7.5
  - Fixed eport number of caller issued requests but not Kafka requests in 'inflight' gauge.
* 1.7.4
  - Refactor the gauge metrics to handle multiple workers changing the
    same gauge. [#41](https://github.com/kafka4beam/wolff/pull/41)
  - Fix potential bug where the internal state of the producer process
    could have been swapped by the atom
    ok. [#41](https://github.com/kafka4beam/wolff/pull/41)
* 1.7.3
  - Upgrade `kafka_protocol` from version 4.1.1 to 4.1.2 to allow handling multiply nested wrapped secrets.
* 1.7.2
  - Upgrade `kafka_protocol` from version 4.1.0 to 4.1.1 to enable customizing the SNI without needing to set the `verify_peer` option.
* 1.7.1 (merged 1.5.9)
  - Fix: when picking a producer PID, if it was dead, it could lead to an error being raised. [#37](https://github.com/kafka4beam/wolff/pull/37)
* 1.7.0
  - Upgrade `kafka_protocol` from version 4.0.3 to version to 4.1.0 for SASL/GSSAPI auth support.
  - Also added beam-telemetry for better metrics report.
* 1.6.4 (merged 1.5.8)
* 1.6.3 (merged 1.5.7)
=======
* 1.5.13
  - Use long-lived metadata connection.
    This is to avoid having to excessively re-establish connection when there are many concurrent connectivity checks.
* 1.5.12
  - Fix connection error reason translation, the error log is now more compact when e.g. connect timeout happens.
* 1.5.11
  - Fixed a try catch pattern in `gen_server` call towards client process, this should prevent `wolff_producers` from crash if `wolff_client` is killed during initialization.
* 1.5.10
  - Enhance: use `off_heap` spawn option in producer processes for better gc performance.
* 1.5.9
  - Fix: when picking a producer PID, if it was dead, it could lead to an error being raised. [#38](https://github.com/kafka4beam/wolff/pull/38)
* 1.5.8
  - Fix type specs for producers and producer config. [#31](https://github.com/kafka4beam/wolff/pull/31)
* 1.5.7
>>>>>>> c1ebe49a
  - Stop supervised producer if failed to start. Otherwise the caller may have to call the wolff:stop_and_delete_supervised_producers/3
    after matching an error return. If they don't, then it may appear as a resource leak. [#26](https://github.com/kafka4beam/wolff/pull/26)
  - Ensure `{{Topic, Partition}, Connection}` record exists even if there are errors returned at partition level metadata.
    Fixed in PR [#29](https://github.com/kafka4beam/wolff/pull/29).
    There were two issues before this fix:
    * `wolff_client` may crash when trying to find partition leader connection for a producer worker.
      When there is error code in partition metadata, the connection record is not added,
      causing a `badmatch` error in this expression `{_, MaybePid} = lists:keyfind(Partition, 1, Partitions)`.
    * `wolff_producers` may crash when fewer partitions found in partition counter refresh.
      Although Kafka does not support topic down-scale, the assertion has been removed.
* 1.6.2
  - New producer option 'drop\_if\_highmem' to limit the growth of replayq(in mem) size
  - Drop otp22 support
  - Bring in local control application
* 1.6.1
  - Enhance: expose wolff:check_connectivity/2 for connectivity check before starting a client. (PR #18)
  - Fix: fix badarg pid monitoring error log when trying to close a dead connection. (PR #20)
  - Fix: better error logs (PR #16, PR #17)
    * No need to report stacktrace for timeout and connection refused errors.
    * Report host:port in connection failure reasons.
    * Fixed a bad logging arg which causes failure attempts to be logged as strings
* 1.6.0
  - Enhancement: upgrade dependencies, kafka_protocol-4.0.2 and replayq-0.3.3
  - Refactor: replaced error_logger with logger
* 1.5.4
  - Fix: no delay before the first re-connect attempt after disconnected while idling.
* 1.5.3
  - Enhancement: refine logging, reduce the number of retry logs, report error level log every 10 failures.
* 1.5.2
  - Enhancement: On-the-fly upgrade of anonymous function in client `gen_server` state to avoid badfun during hot-beam upgrade
  - Started using github action for CI
* 1.5.1
  - Fix: connection DOWN reason. Should not be a pid, otherwise a producer may not attempt to reconnect.<|MERGE_RESOLUTION|>--- conflicted
+++ resolved
@@ -1,4 +1,8 @@
-<<<<<<< HEAD
+* 1.10.2 (merge 1.5.13)
+  - Use long-lived metadata connection.
+    This is to avoid having to excessively re-establish connection when there are many concurrent connectivity checks.
+  - Fix connection error reason translation, the error log is now more compact when e.g. connect timeout happens.
+
 * 1.10.1
   - Add `max_partitions` producer config to limit the number of partition producers so the client side is also possible to have control over resource utilization.
 
@@ -41,22 +45,6 @@
   - Also added beam-telemetry for better metrics report.
 * 1.6.4 (merged 1.5.8)
 * 1.6.3 (merged 1.5.7)
-=======
-* 1.5.13
-  - Use long-lived metadata connection.
-    This is to avoid having to excessively re-establish connection when there are many concurrent connectivity checks.
-* 1.5.12
-  - Fix connection error reason translation, the error log is now more compact when e.g. connect timeout happens.
-* 1.5.11
-  - Fixed a try catch pattern in `gen_server` call towards client process, this should prevent `wolff_producers` from crash if `wolff_client` is killed during initialization.
-* 1.5.10
-  - Enhance: use `off_heap` spawn option in producer processes for better gc performance.
-* 1.5.9
-  - Fix: when picking a producer PID, if it was dead, it could lead to an error being raised. [#38](https://github.com/kafka4beam/wolff/pull/38)
-* 1.5.8
-  - Fix type specs for producers and producer config. [#31](https://github.com/kafka4beam/wolff/pull/31)
-* 1.5.7
->>>>>>> c1ebe49a
   - Stop supervised producer if failed to start. Otherwise the caller may have to call the wolff:stop_and_delete_supervised_producers/3
     after matching an error return. If they don't, then it may appear as a resource leak. [#26](https://github.com/kafka4beam/wolff/pull/26)
   - Ensure `{{Topic, Partition}, Connection}` record exists even if there are errors returned at partition level metadata.
