<<<<<<< HEAD
* 1.6.1
  - Enhance: expose wolff:check_connectivity/2 for connectivity check before starting a client. (PR #18)
=======
* 1.5.6
  - New producer option 'drop\_if\_highmem' to limit the growth of replayq(in mem) size
  - Drop otp22 support
  - Bring in local control application
* 1.5.5
>>>>>>> eafaea8a
  - Fix: fix badarg pid monitoring error log when trying to close a dead connection. (PR #20)
  - Fix: better error logs (PR #16, PR #17)
    * No need to report stacktrace for timeout and connection refused errors.
    * Report host:port in connection failure reasons.
    * Fixed a bad logging arg which causes failure attempts to be logged as strings
* 1.6.0
  - Enhancement: upgrade dependencies, kafka_protocol-4.0.2 and replayq-0.3.3
  - Refactor: replaced error_logger with logger
* 1.5.4
  - Fix: no delay before the first re-connect attempt after disconnected while idling.
* 1.5.3
  - Enhancement: refine logging, reduce the number of retry logs, report error level log every 10 failures.
* 1.5.2
  - Enhancement: On-the-fly upgrade of anonymous function in client `gen_server` state to avoid badfun during hot-beam upgrade
  - Started using github action for CI
* 1.5.1
  - Fix: connection DOWN reason. Should not be a pid, otherwise a producer may not attempt to reconnect.
<|MERGE_RESOLUTION|>--- conflicted
+++ resolved
@@ -1,13 +1,9 @@
-<<<<<<< HEAD
-* 1.6.1
-  - Enhance: expose wolff:check_connectivity/2 for connectivity check before starting a client. (PR #18)
-=======
-* 1.5.6
+* 1.6.2
   - New producer option 'drop\_if\_highmem' to limit the growth of replayq(in mem) size
   - Drop otp22 support
   - Bring in local control application
-* 1.5.5
->>>>>>> eafaea8a
+* 1.6.1
+  - Enhance: expose wolff:check_connectivity/2 for connectivity check before starting a client. (PR #18)
   - Fix: fix badarg pid monitoring error log when trying to close a dead connection. (PR #20)
   - Fix: better error logs (PR #16, PR #17)
     * No need to report stacktrace for timeout and connection refused errors.
