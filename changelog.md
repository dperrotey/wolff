--- conflicted
+++ resolved
@@ -1,16 +1,9 @@
-<<<<<<< HEAD
-* 1.7.1
+* 1.7.1 (merged 1.5.9)
   - Fix: when picking a producer PID, if it was dead, it could lead to an error being raised. [#37](https://github.com/kafka4beam/wolff/pull/37)
 * 1.6.5
   - Upgrade `kafka_protocol` from version 4.0.3 to version to 4.1.0 for SASL/GSSAPI auth support.
-* 1.6.4 (merged from 1.5.8)
-=======
-* 1.5.9
-  - Fix: when picking a producer PID, if it was dead, it could lead to an error being raised. [#38](https://github.com/kafka4beam/wolff/pull/38)
-* 1.5.8
->>>>>>> 42256f99
-  - Fix type specs for producers and producer config. [#31](https://github.com/kafka4beam/wolff/pull/31)
-* 1.6.3 (merged from 1.5.7)
+* 1.6.4 (merged 1.5.8)
+* 1.6.3 (merged 1.5.7)
   - Stop supervised producer if failed to start. Otherwise the caller may have to call the wolff:stop_and_delete_supervised_producers/3
     after matching an error return. If they don't, then it may appear as a resource leak. [#26](https://github.com/kafka4beam/wolff/pull/26)
   - Ensure `{{Topic, Partition}, Connection}` record exists even if there are errors returned at partition level metadata.
