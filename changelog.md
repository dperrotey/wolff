<<<<<<< HEAD
* 1.6.0
  - Enhancement: upgrade dependencies, kafka_protocol-4.0.2 and replayq-0.3.3
  - Refactor: replaced error_logger with logger
=======
* 1.5.5
  - Enhance: expose wolff_client:check_connectivity/2 for connectivity check before starting a client. (PR #18)
  - Fix: better error logs (PR #16, PR #17)
    * No need to report stacktrace for timeout and connection refused errors.
    * Report host:port in connection failure reasons.
    * Fixed a bad logging arg which causes failure attempts to be logged as strings
>>>>>>> f4d48e84
* 1.5.4
  - Fix: no delay before the first re-connect attempt after disconnected while idling.
* 1.5.3
  - Enhancement: refine logging, reduce the number of retry logs, report error level log every 10 failures.
* 1.5.2
  - Enhancement: On-the-fly upgrade of anonymous function in client `gen_server` state to avoid badfun during hot-beam upgrade
  - Started using github action for CI
* 1.5.1
  - Fix: connection DOWN reason. Should not be a pid, otherwise a producer may not attempt to reconnect.
<|MERGE_RESOLUTION|>--- conflicted
+++ resolved
@@ -1,15 +1,12 @@
-<<<<<<< HEAD
-* 1.6.0
-  - Enhancement: upgrade dependencies, kafka_protocol-4.0.2 and replayq-0.3.3
-  - Refactor: replaced error_logger with logger
-=======
-* 1.5.5
+* 1.6.1
   - Enhance: expose wolff_client:check_connectivity/2 for connectivity check before starting a client. (PR #18)
   - Fix: better error logs (PR #16, PR #17)
     * No need to report stacktrace for timeout and connection refused errors.
     * Report host:port in connection failure reasons.
     * Fixed a bad logging arg which causes failure attempts to be logged as strings
->>>>>>> f4d48e84
+* 1.6.0
+  - Enhancement: upgrade dependencies, kafka_protocol-4.0.2 and replayq-0.3.3
+  - Refactor: replaced error_logger with logger
 * 1.5.4
   - Fix: no delay before the first re-connect attempt after disconnected while idling.
 * 1.5.3
