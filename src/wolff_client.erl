--- conflicted
+++ resolved
@@ -25,12 +25,15 @@
          get_id/1,
          delete_producers_metadata/2]).
 -export([check_connectivity/1, check_connectivity/2]).
--export([check_if_topic_exists/2, check_if_topic_exists/3, check_topic_exists_with_client_pid/2]).
+-export([check_topic_exists_with_client_pid/2]).
 
 %% gen_server callbacks
 -export([code_change/3, handle_call/3, handle_cast/2, handle_info/2, init/1, terminate/2]).
 
 -export_type([config/0]).
+
+-deprecated({check_if_topic_exists, 3}).
+-export([check_if_topic_exists/3]).
 
 -type config() :: map().
 -type topic() :: kpro:topic().
@@ -109,44 +112,21 @@
 
 %% @doc Connect to any host in the list and immediately disconnect.
 -spec check_connectivity([host()], kpro:conn_config()) -> ok | {error, any()}.
-<<<<<<< HEAD
 check_connectivity(Hosts, ConnConfig) when Hosts =/= [] ->
-    case kpro:connect_any(Hosts, ConnConfig) of
-        {ok, Conn} ->
-            close_connection(Conn),
-            ok;
-        {error, Reasons} ->
-            {error, tr_reasons(Reasons)}
-    end.
-=======
-check_connectivity(Hosts, ConnConfig) ->
   case kpro:connect_any(Hosts, ConnConfig) of
     {ok, Conn} ->
       ok = close_connection(Conn);
     {error, Reasons} ->
       {error, tr_reasons(Reasons)}
   end.
->>>>>>> c1ebe49a
-
-%% @doc Check if a topic exists by creating a temp connecton to any of the seed hosts.
+
+%% @hidden Deprecated. Check if a topic exists by creating a temp connecton to any of the seed hosts.
 -spec check_if_topic_exists([host()], kpro:conn_config(), topic()) ->
         ok | {error, unknown_topic_or_partition | [#{host := binary(), reason := term()}] | any()}.
 check_if_topic_exists(Hosts, ConnConfig, Topic) when Hosts =/= [] ->
   case get_metadata(Hosts, ConnConfig, Topic) of
-    {ok, _} ->
-      ok;
-    {error, Errors} ->
-      {error, Errors}
-  end.
-
--spec check_if_topic_exists(pid(), topic()) ->
-        ok | {error, unknown_topic_or_partition | [#{host := binary(), reason := term()}] | any()}.
-check_if_topic_exists(Pid, Topic) when is_pid(Pid) ->
-  {ok, Vsns} = kpro:get_api_versions(Pid),
-  {_, Vsn} = maps:get(metadata, Vsns),
-  case do_get_metadata(Vsn, Pid, Topic) of
-    {ok, _} ->
-      ok;
+    {ok, {Pid, _}} ->
+      ok = close_connection(Pid);
     {error, Errors} ->
       {error, Errors}
   end.
@@ -179,8 +159,14 @@
     handle_call(Call, From, upgrade(St));
 handle_call(get_id, _From, #{client_id := Id} = St) ->
   {reply, Id, St};
-handle_call({check_if_topic_exists, Topic}, _From, #{seed_hosts := Hosts, conn_config := ConnConfig} = St) ->
-  {reply, check_if_topic_exists(Hosts, ConnConfig, Topic), St};
+handle_call({check_if_topic_exists, Topic}, _From, #{conn_config := ConnConfig} = St0) ->
+  case ensure_metadata_conn(St0) of
+    {ok, #{metadata_conn := ConnPid} = St} ->
+      Timeout = maps:get(request_timeout, ConnConfig, ?DEFAULT_METADATA_TIMEOUT),
+      {reply, check_if_topic_exists2(ConnPid, Topic, Timeout), St};
+    {error, Reason} ->
+      {reply, {error, Reason}, St0}
+  end;
 handle_call({get_leader_connections, Topic, MaxPartitions}, _From, St0) ->
   case ensure_leader_connections(St0, Topic, MaxPartitions) of
     {ok, St} ->
@@ -193,31 +179,15 @@
   ok = close_connections(Conns),
   gen_server:reply(From, ok),
   {stop, normal, St#{conns := #{}}};
-<<<<<<< HEAD
-handle_call(check_connectivity, _From, #{seed_hosts := Hosts, conn_config := ConnConfig} = St) ->
-  Res = check_connectivity(Hosts, ConnConfig),
-  {reply, Res, St};
+handle_call(check_connectivity, _From, St0) ->
+  case ensure_metadata_conn(St0) of
+    {ok, St} ->
+      {reply, ok, St};
+    {error, Reason} ->
+      {reply, {error, Reason}, St0}
+  end;
 handle_call(Call, _From, St) ->
   {reply, {error, {unknown_call, Call}}, St}.
-=======
-handle_call(check_connectivity, _From,
-            #{seed_hosts := Hosts,
-              conn_config := ConnConfig} = St) ->
-  Pid = maps:get(metadata_conn, St, none),
-  case is_pid(Pid) andalso erlang:is_process_alive(Pid) of
-    true ->
-      {reply, ok, St};
-    false ->
-      case kpro:connect_any(Hosts, ConnConfig) of
-        {ok, NewPid} ->
-          {reply, ok, St#{metadata_conn => NewPid}};
-        {error, Reasons} ->
-          {reply, {error, tr_reasons(Reasons)}, St}
-      end
-  end;
-handle_call(_Call, _From, St) ->
-  {noreply, St}.
->>>>>>> c1ebe49a
 
 handle_info(_Info, St) ->
   {noreply, upgrade(St)}.
@@ -248,18 +218,35 @@
 code_change(_OldVsn, St, _Extra) ->
   {ok, St}.
 
-<<<<<<< HEAD
 terminate(_, #{client_id := ClientID, conns := Conns} = St) ->
   ok = wolff_client_sup:deregister_client(ClientID),
-=======
-terminate(_, #{conns := Conns} = St) ->
   MetadataConn = maps:get(metadata_conn, St, none),
->>>>>>> c1ebe49a
   ok = close_connections(Conns),
   ok = close_connection(MetadataConn),
   {ok, St#{conns := #{}}}.
 
 %% == internals ======================================================
+
+ensure_metadata_conn(#{seed_hosts := Hosts, conn_config := ConnConfig, metadata_conn := Pid} = St) ->
+  case is_alive(Pid) of
+    true ->
+      {ok, St};
+    false ->
+      case kpro:connect_any(Hosts, ConnConfig) of
+        {ok, NewPid} ->
+          {ok, St#{metadata_conn => NewPid}};
+        {error, Reasons} ->
+          {error, tr_reasons(Reasons)}
+      end
+  end.
+
+check_if_topic_exists2(Pid, Topic, Timeout) when is_pid(Pid) ->
+  case do_get_metadata(Pid, Topic, Timeout) of
+    {ok, _} ->
+      ok;
+    {error, Reason} ->
+      {error, Reason}
+  end.
 
 close_connections(Conns) ->
   lists:foreach(fun({_, Pid}) -> close_connection(Pid) end, maps:to_list(Conns)).
@@ -313,63 +300,44 @@
 ensure_leader_connections(St, Topic, MaxPartitions) ->
   case is_metadata_fresh(St, Topic) of
     true -> {ok, St};
-<<<<<<< HEAD
-    false -> do_ensure_leader_connections(St, Topic, MaxPartitions)
-  end.
-
-do_ensure_leader_connections(#{conn_config := ConnConfig,
-                               seed_hosts := SeedHosts,
-                               metadata_ts := MetadataTs
-                              } = St0, Topic, MaxPartitions) ->
-  case get_metadata(SeedHosts, ConnConfig, Topic) of
-    {ok, {Brokers, PartitionMetaList0}} ->
-      PartitionMetaList = limit_partitions_count(PartitionMetaList0, MaxPartitions),
-      St = lists:foldl(fun(PartitionMeta, StIn) ->
-                           ensure_leader_connection(StIn, Brokers, Topic, PartitionMeta)
-                       end, St0, PartitionMetaList),
-      {ok, St#{metadata_ts := MetadataTs#{Topic => erlang:timestamp()}}};
-    {error, Errors} ->
-      log_warn(failed_to_fetch_metadata, #{topic => Topic, errors => Errors}),
-      {error, failed_to_fetch_metadata}
-  end.
-
-limit_partitions_count(PartitionMetaList, Max) when is_integer(Max) andalso Max < length(PartitionMetaList) ->
-  lists:sublist(PartitionMetaList, Max);
-limit_partitions_count(PartitionMetaList, _) ->
-  PartitionMetaList.
-=======
-    false -> ensure_leader_connections2(St, Topic)
-  end.
-
-ensure_leader_connections2(#{metadata_conn := Pid} = St, Topic) when is_pid(Pid) ->
-  case do_get_metadata(Pid, Topic) of
+    false -> ensure_leader_connections2(St, Topic, MaxPartitions)
+  end.
+
+ensure_leader_connections2(#{metadata_conn := Pid, conn_config := ConnConfig} = St, Topic, MaxPartitions) when is_pid(Pid) ->
+  Timeout = maps:get(request_timeout, ConnConfig, ?DEFAULT_METADATA_TIMEOUT),
+  case do_get_metadata(Pid, Topic, Timeout) of
     {ok, {Brokers, PartitionMetaList}} ->
-      ensure_leader_connections3(St, Topic, Pid, Brokers, PartitionMetaList);
+      ensure_leader_connections3(St, Topic, Pid, Brokers, PartitionMetaList, MaxPartitions);
     {error, _Reason} ->
       %% ensure metadata connection is down, try to establish a new one in the next clause,
       %% reason is discarded here, because the next clause will log error if the immediate retry fails
       exit(Pid, kill),
-      ensure_leader_connections2(St#{metadata_conn => down}, Topic)
+      ensure_leader_connections2(St#{metadata_conn => down}, Topic, MaxPartitions)
   end;
 ensure_leader_connections2(#{conn_config := ConnConfig,
-                             seed_hosts := SeedHosts} = St, Topic) ->
+                             seed_hosts := SeedHosts} = St, Topic, MaxPartitions) ->
   case get_metadata(SeedHosts, ConnConfig, Topic, []) of
     {ok, {ConnPid, {Brokers, PartitionMetaList}}} ->
-      ensure_leader_connections3(St, Topic, ConnPid, Brokers, PartitionMetaList);
-    {error, Reason} ->
-      log_warn("Failed to get metadata\nreason: ~p", [Reason]),
+      ensure_leader_connections3(St, Topic, ConnPid, Brokers, PartitionMetaList, MaxPartitions);
+    {error, Errors} ->
+      log_warn(failed_to_fetch_metadata, #{topic => Topic, errors => Errors}),
       {error, failed_to_fetch_metadata}
   end.
 
 ensure_leader_connections3(#{metadata_ts := MetadataTs} = St0, Topic,
-                           ConnPid, Brokers, PartitionMetaList) ->
+                           ConnPid, Brokers, PartitionMetaList0, MaxPartitions) ->
+  PartitionMetaList = limit_partitions_count(PartitionMetaList0, MaxPartitions),
   St = lists:foldl(fun(PartitionMeta, StIn) ->
                        ensure_leader_connection(StIn, Brokers, Topic, PartitionMeta)
                    end, St0, PartitionMetaList),
   {ok, St#{metadata_ts := MetadataTs#{Topic => erlang:timestamp()},
            metadata_conn => ConnPid
           }}.
->>>>>>> c1ebe49a
+
+limit_partitions_count(PartitionMetaList, Max) when is_integer(Max) andalso Max < length(PartitionMetaList) ->
+  lists:sublist(PartitionMetaList, Max);
+limit_partitions_count(PartitionMetaList, _) ->
+  PartitionMetaList.
 
 %% This function ensures each Topic-Partition pair has a connection record
 %% either a pid when the leader is healthy, or the error reason
@@ -488,50 +456,31 @@
 get_metadata([Host | Rest], ConnConfig, Topic, Errors) ->
   case do_connect(Host, ConnConfig) of
     {ok, Pid} ->
-<<<<<<< HEAD
-      try
-        {ok, Vsns} = kpro:get_api_versions(Pid),
-        {_, Vsn} = maps:get(metadata, Vsns),
-        Timeout = maps:get(request_timeout, ConnConfig, ?DEFAULT_METADATA_TIMEOUT),
-        do_get_metadata(Vsn, Pid, Topic, Timeout)
-      after
-        _ = close_connection(Pid)
-=======
-      case do_get_metadata(Pid, Topic) of
+      Timeout = maps:get(request_timeout, ConnConfig, ?DEFAULT_METADATA_TIMEOUT),
+      case do_get_metadata(Pid, Topic, Timeout) of
         {ok, Result} ->
           {ok, {Pid, Result}};
         {error, Reason} ->
           %% failed to fetch metadata, make sure this connection is closed
           ok = close_connection(Pid),
           {error, Reason}
->>>>>>> c1ebe49a
       end;
     {error, Reason} ->
       get_metadata(Rest, ConnConfig, Topic, [Reason | Errors])
   end.
 
-<<<<<<< HEAD
-do_get_metadata(Vsn, Connection, Topic) ->
-    do_get_metadata(Vsn, Connection, Topic, ?DEFAULT_METADATA_TIMEOUT).
-
-do_get_metadata(Vsn, Connection, Topic, Timeout) ->
-  Req = kpro_req_lib:metadata(Vsn, [Topic], _IsAutoCreateAllowed = false),
-  case kpro:request_sync(Connection, Req, Timeout) of
-=======
-do_get_metadata(Connection, Topic) ->
+do_get_metadata(Connection, Topic, Timeout) ->
   case kpro:get_api_versions(Connection) of
     {ok, Vsns} ->
       {_, Vsn} = maps:get(metadata, Vsns),
-      do_get_metadata2(Vsn, Connection, Topic);
+      do_get_metadata2(Vsn, Connection, Topic, Timeout);
     {error, Reason} ->
       {error, Reason}
   end.
 
-do_get_metadata2(Vsn, Connection, Topic) ->
-  Req = kpro:make_request(metadata, Vsn, [{topics, [Topic]},
-                                          {allow_auto_topic_creation, false}]),
-  case kpro:request_sync(Connection, Req, ?DEFAULT_METADATA_TIMEOUT) of
->>>>>>> c1ebe49a
+do_get_metadata2(Vsn, Connection, Topic, Timeout) ->
+  Req = kpro_req_lib:metadata(Vsn, [Topic], _IsAutoCreateAllowed = false),
+  case kpro:request_sync(Connection, Req, Timeout) of
     {ok, #kpro_rsp{msg = Meta}} ->
       BrokersMeta = kpro:find(brokers, Meta),
       Brokers = [parse_broker_meta(M) || M <- BrokersMeta],
