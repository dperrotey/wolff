%% Copyright (c) 2018 EMQ Technologies Co., Ltd. All Rights Reserved.
%%
%% Licensed under the Apache License, Version 2.0 (the "License");
%% you may not use this file except in compliance with the License.
%% You may obtain a copy of the License at
%%
%%     http://www.apache.org/licenses/LICENSE-2.0
%%
%% Unless required by applicable law or agreed to in writing, software
%% distributed under the License is distributed on an "AS IS" BASIS,
%% WITHOUT WARRANTIES OR CONDITIONS OF ANY KIND, either express or implied.
%% See the License for the specific language governing permissions and
%% limitations under the License.

-module(wolff_client).

-include_lib("kafka_protocol/include/kpro.hrl").
-include("wolff.hrl").

%% APIs
-export([start_link/3, stop/1]).
-export([get_leader_connections/2, recv_leader_connection/4, get_id/1, delete_producers_metadata/2]).
-export([check_connectivity/1, check_connectivity/2]).

%% gen_server callbacks
-export([code_change/3, handle_call/3, handle_cast/2, handle_info/2, init/1, terminate/2]).

-export_type([config/0]).

-type config() :: map().
-type topic() :: kpro:topic().
-type partition() :: kpro:partition().
-type connection() :: kpro:connection().
-type host() :: wolff:host().
-type conn_id() :: {topic(), partition()} | host().

-type state() ::
      #{client_id := wolff:client_id(),
        seed_hosts := [host()],
        config := config(),
        conn_config := kpro:conn_config(),
        conns := #{conn_id() => connection()},
        metadata_ts := #{topic() => erlang:timestamp()},
        %% only applicable when connection strategy is per_broker
        %% because in this case the connections are keyed by host()
        %% but we need to find connection by {topic(), partition()}
        leaders => #{{topic(), partition()} => connection()}
       }.

-define(DEFAULT_METADATA_TIMEOUT, 10000).
-define(MIN_METADATA_REFRESH_INTERVAL, 1000).

%% @doc Start a client.
%% The started `gen_server' manages connections towards kafka brokers.
%% Besides `kpro_connection' configs, `Config' also support below entries:
%% * `reg_name' register the client process to a name. e.g. `{local, client_1}'
%% * `connection_strategy', default `per_partition', can also be `per_broker'.
%%   This is to tell client how to establish connections: one connection
%%   per-partition or one connection per-broker.
%% * `min_metadata_refresh_interval', default 3 seconds.
%%   This is to avoid excessive metadata refresh and partition leader reconnect
%%   when a lot of connections restart around the same moment
-spec start_link(wolff:client_id(), [host()], config()) ->
  {ok, pid()} | {error, any()}.
start_link(ClientId, Hosts, Config) ->
  {ConnCfg0, MyCfg} = split_config(Config),
  ConnCfg = ConnCfg0#{client_id => ClientId},
  St = #{client_id => ClientId,
         seed_hosts => Hosts,
         config => MyCfg,
         conn_config => ConnCfg,
         conns => #{},
         metadata_ts => #{},
         leaders => #{}
        },
  case maps:get(reg_name, Config, false) of
    false -> gen_server:start_link(?MODULE, St, []);
    Name -> gen_server:start_link({local, Name}, ?MODULE, St, [])
  end.

stop(Pid) ->
  gen_server:call(Pid, stop, infinity).

get_id(Pid) ->
  gen_server:call(Pid, get_id, infinity).

-spec get_leader_connections(pid(), topic()) ->
        {ok, [{partition(), pid() | ?conn_down(_)}]} | {error, any()}.
get_leader_connections(Client, Topic) ->
   safe_call(Client, {get_leader_connections, Topic}).

-spec check_connectivity(pid()) -> ok | {error, any()}.
check_connectivity(Pid) ->
  safe_call(Pid, check_connectivity).

-spec check_connectivity([host()], kpro:conn_config()) -> ok | {error, any()}.
check_connectivity(Hosts, ConnConfig) ->
    case kpro:connect_any(Hosts, ConnConfig) of
        {ok, Conn} ->
            close_connection(Conn),
            ok;
        {error, Reasons} ->
            {error, tr_reasons(Reasons)}
    end.

safe_call(Pid, Call) ->
  try gen_server:call(Pid, Call, infinity)
  catch error : Reason -> {error, Reason}
  end.

%% request client to send Pid the leader connection.
recv_leader_connection(Client, Topic, Partition, Pid) ->
  gen_server:cast(Client, {recv_leader_connection, Topic, Partition, Pid}).

delete_producers_metadata(Client, Topic) ->
    gen_server:cast(Client, {delete_producers_metadata, Topic}).

init(St) ->
  erlang:process_flag(trap_exit, true),
  {ok, St}.

handle_call(Call, From, #{connect := _Fun} = St) ->
    handle_call(Call, From, upgrade(St));
handle_call(get_id, _From, #{client_id := Id} = St) ->
  {reply, Id, St};
handle_call({get_leader_connections, Topic}, _From, St0) ->
  case ensure_leader_connections(St0, Topic) of
    {ok, St} ->
      Result = do_get_leader_connections(St, Topic),
      {reply, {ok, Result}, St};
    {error, Reason} ->
      {reply, {error, Reason}, St0}
  end;
handle_call(stop, From, #{conns := Conns} = St) ->
  ok = close_connections(Conns),
  gen_server:reply(From, ok),
  {stop, normal, St#{conns := #{}}};
handle_call(check_connectivity, _From, #{seed_hosts := Hosts, conn_config := ConnConfig} = St) ->
  Res = check_connectivity(Hosts, ConnConfig),
  {reply, Res, St};
handle_call(_Call, _From, St) ->
  {noreply, St}.

handle_info(_Info, St) ->
  {noreply, upgrade(St)}.

handle_cast(Cast, #{connect := _Fun} = St) ->
    handle_cast(Cast, upgrade(St));
handle_cast({recv_leader_connection, Topic, Partition, Caller}, St0) ->
  case ensure_leader_connections(St0, Topic) of
    {ok, St} ->
      Partitions = do_get_leader_connections(St, Topic),
      {_, MaybePid} = lists:keyfind(Partition, 1, Partitions),
      _ = erlang:send(Caller, ?leader_connection(MaybePid)),
      {noreply, St};
    {error, Reason} ->
      _ = erlang:send(Caller, ?leader_connection({error, Reason})),
      {noreply, St0}
  end;

handle_cast({delete_producers_metadata, Topic}, #{metadata_ts := Topics, conns := Conns} = St) ->
  Conns1 = maps:without( [K || K = {K1, _} <- maps:keys(Conns), K1 =:= Topic ], Conns),
  {noreply, St#{metadata_ts => maps:remove(Topic, Topics), conns => Conns1}};

handle_cast(_Cast, St) ->
  {noreply, St}.

code_change(_OldVsn, St, _Extra) ->
  {ok, St}.

terminate(_, #{conns := Conns} = St) ->
  ok = close_connections(Conns),
  {ok, St#{conns := #{}}}.

%% == internals ======================================================

close_connections(Conns) ->
  lists:foreach(fun({_, Pid}) -> close_connection(Pid) end, maps:to_list(Conns)).

close_connection(Conn) ->
  _ = spawn(fun() -> do_close_connection(Conn) end),
  ok.

%% This is a copy of kpro_connection:stop which supports kill after a timeout
do_close_connection(Pid) ->
  Mref = erlang:monitor(process, Pid),
  erlang:send(Pid, {{self(), Mref}, stop}),
  receive
    {Mref, Reply} ->
      erlang:demonitor(Mref, [flush]),
      Reply;
    {'DOWN', Mref, _, _, Reason} ->
      {error, {connection_down, Reason}}
  after
    5000 ->
      exit(Pid, kill)
  end.

do_get_leader_connections(#{conns := Conns} = St, Topic) ->
  FindInMap = case get_connection_strategy(St) of
                per_partition -> Conns;
                per_broker -> maps:get(leaders, St)
              end,
  F = fun({T, P}, MaybePid, Acc) when T =:= Topic ->
          case is_alive(MaybePid) of
            true ->
                  [{P, MaybePid} | Acc];
            false when is_pid(MaybePid) ->
                  [{P, ?conn_down(noproc)} | Acc];
            false ->
                  [{P, ?conn_down(MaybePid)} | Acc]
          end;
         (_, _, Acc) -> Acc
      end,
  maps:fold(F, [], FindInMap).

%% retrun true if there is no need to refresh metadata because the last one is fresh enough
is_metadata_fresh(#{metadata_ts := Topics, config := Config}, Topic) ->
  MinInterval = maps:get(min_metadata_refresh_interval, Config, ?MIN_METADATA_REFRESH_INTERVAL),
  case maps:get(Topic, Topics, false) of
    false -> false;
    Ts -> timer:now_diff(erlang:timestamp(), Ts) < MinInterval * 1000
  end.

-spec ensure_leader_connections(state(), topic()) ->
  {ok, state()} | {error, any()}.
ensure_leader_connections(St, Topic) ->
  case is_metadata_fresh(St, Topic) of
    true -> {ok, St};
    false -> do_ensure_leader_connections(St, Topic)
  end.

do_ensure_leader_connections(#{conn_config := ConnConfig,
                               seed_hosts := SeedHosts,
                               metadata_ts := MetadataTs
                              } = St0, Topic) ->
  case get_metadata(SeedHosts, ConnConfig, Topic, []) of
    {ok, {Brokers, Partitions}} ->
      St = lists:foldl(
             fun(Partition, StIn) ->
                 try
                   ensure_leader_connection(StIn, Brokers, Topic, Partition)
                 catch
                   error : Reason ->
                     log_warn("bad_topic_partition_metadata",
                              #{topic => Topic, partiton => Partition, reason => Reason}),
                     StIn
                 end
             end, St0, Partitions),
      {ok, St#{metadata_ts := MetadataTs#{Topic => erlang:timestamp()}}};
    {error, Errors} ->
      log_warn(failed_to_fetch_metadata, #{topic => Topic, errors => Errors}),
      {error, failed_to_fetch_metadata}
  end.

ensure_leader_connection(#{conn_config := ConnConfig,
                           conns := Connections0
                          } = St0, Brokers, Topic, P_Meta) ->
  Leaders0 = maps:get(leaders, St0, #{}),
  ErrorCode = kpro:find(error_code, P_Meta),
  ErrorCode =:= ?no_error orelse erlang:error(ErrorCode),
  PartitionNum = kpro:find(partition_index, P_Meta),
  LeaderBrokerId = kpro:find(leader_id, P_Meta),
  {_, Host} = lists:keyfind(LeaderBrokerId, 1, Brokers),
  Strategy = get_connection_strategy(St0),
  ConnId = case Strategy of
             per_partition -> {Topic, PartitionNum};
             per_broker -> Host
           end,
  Connections =
    case get_connected(ConnId, Host, Connections0) of
      already_connected ->
        Connections0;
      {needs_reconnect, OldConn} ->
        %% delegate to a process to speed up
        ok = close_connection(OldConn),
        add_conn(do_connect(Host, ConnConfig), ConnId, Connections0);
      false ->
        add_conn(do_connect(Host, ConnConfig), ConnId, Connections0)
    end,
  St = St0#{conns := Connections},
  case Strategy of
    per_broker ->
      Leaders = Leaders0#{{Topic, PartitionNum} => maps:get(ConnId, Connections)},
      St#{leaders => Leaders};
    _ ->
      St
  end.

get_connection_strategy(#{config := Config}) ->
  maps:get(connection_strategy, Config, per_partition).

get_connected(Host, Host, Conns) ->
  %% keyed by host
  Pid = maps:get(Host, Conns, false),
  is_alive(Pid) andalso already_connected;
get_connected(ConnId, Host, Conns) ->
  %% keyed by topic-partition
  %% may need to reconnect when leader is found in another broker
  Pid = maps:get(ConnId, Conns, false),
  case is_connected(Pid, Host) of
    true -> already_connected;
    false when is_pid(Pid) -> {needs_reconnect, Pid};
    false -> false
  end.

%% return true if MaybePid is a connection towards the given host.
is_connected(MaybePid, {Host, Port}) ->
  is_alive(MaybePid) andalso
  case kpro_connection:get_endpoint(MaybePid) of
    {ok, {Host1, Port}} ->
      iolist_to_binary(Host) =:= iolist_to_binary(Host1);
    _ ->
      false
  end.

is_alive(Pid) -> is_pid(Pid) andalso erlang:is_process_alive(Pid).

add_conn({ok, Pid}, ConnId, Conns) -> Conns#{ConnId => Pid};
add_conn({error, Reason}, ConnId, Conns) -> Conns#{ConnId => Reason}.

split_config(Config) ->
  ConnCfgKeys = kpro_connection:all_cfg_keys(),
  Pred = fun({K, _V}) -> lists:member(K, ConnCfgKeys) end,
  {ConnCfg, MyCfg} = lists:partition(Pred, maps:to_list(Config)),
  {maps:from_list(ConnCfg), maps:from_list(MyCfg)}.

get_metadata([], _ConnectFun, _Topic, Errors) ->
  %% failed to connect to ALL seed hosts, crash instead of return {error, Reason}
  {error, Errors};
get_metadata([Host | Rest], ConnConfig, Topic, Errors) ->
  case do_connect(Host, ConnConfig) of
    {ok, Pid} ->
      try
        {ok, Vsns} = kpro:get_api_versions(Pid),
        {_, Vsn} = maps:get(metadata, Vsns),
        do_get_metadata(Vsn, Pid, Topic)
      after
        _ = close_connection(Pid)
      end;
    {error, Reason} ->
<<<<<<< HEAD
      get_metadata(Rest, ConnConfig, Topic, [#{host => Host, reason => Reason} | Errors])
=======
      get_metadata(Rest, ConnConfig, Topic, [Reason | Errors])
>>>>>>> f4d48e84
  end.

do_get_metadata(Vsn, Connection, Topic) ->
  Req = kpro_req_lib:metadata(Vsn, [Topic], _IsAutoCreateAllowed = false),
  case kpro:request_sync(Connection, Req, ?DEFAULT_METADATA_TIMEOUT) of
    {ok, #kpro_rsp{msg = Meta}} ->
      BrokersMeta = kpro:find(brokers, Meta),
      Brokers = [parse_broker_meta(M) || M <- BrokersMeta],
      [TopicMeta] = kpro:find(topics, Meta),
      ErrorCode = kpro:find(error_code, TopicMeta),
      Partitions = kpro:find(partitions, TopicMeta),
      case ErrorCode =:= ?no_error of
        true  -> {ok, {Brokers, Partitions}};
        false -> {error, ErrorCode} %% no such topic ?
      end;
    {error, Reason} ->
      {error, Reason}
  end.

-spec parse_broker_meta(kpro:struct()) -> {integer(), host()}.
parse_broker_meta(BrokerMeta) ->
  BrokerId = kpro:find(node_id, BrokerMeta),
  Host = kpro:find(host, BrokerMeta),
  Port = kpro:find(port, BrokerMeta),
  {BrokerId, {Host, Port}}.

log_warn(Msg, Report) -> logger:warning(Report#{msg => Msg}).

do_connect(Host, ConnConfig) ->
    case kpro:connect(Host, ConnConfig) of
        {ok, Pid} -> {ok, Pid};
        {error, Reason} -> {error, tr_reason({Host, Reason})}
    end.

%% prior to 1.5.2, the connect config is hidden in an anonymous function
%% which will cause 'badfun' exception after beam is purged.
%% this function is to find the connect config from supervisor.
%% NOTE: only works when it's supervised client.
upgrade(#{conn_config := _} = St) -> St;
upgrade(#{connect := _Fun} = St) ->
  ClientId = maps:get(client_id, St),
  maps:without([connect], St#{conn_config => find_config(ClientId)}).

find_config(ClientId) ->
  case supervisor:get_childspec(wolff_client_sup, ClientId) of
    {ok, ChildSpec} -> get_config(ChildSpec);
    {error, Reason} -> exit({cannot_find_connection_config, Reason})
  end.

get_config(#{start := {_Module, _StartLink, Args}}) ->
    [_ClinetID, _Hosts, Config] = Args,
    {ConnConfig, _MyConfig} = split_config(Config),
    ConnConfig.

tr_reason({{Host, Port}, Reason}) ->
    {bin([bin(Host), ":", bin(Port)]), do_tr_reason(Reason)}.

do_tr_reason({timeout, _Stack}) -> connection_timed_out;
do_tr_reason({enetunreach, _Stack}) -> unreachable_host;
do_tr_reason({econnrefused, _Stack}) -> connection_refused;
do_tr_reason({nxdomain, _Stack}) -> unresolvable_hostname;
do_tr_reason({R, Stack}) when is_atom(R) ->
    case inet:format_error(R) of
        "unknown " ++ _ -> {R, Stack};
        POSIX -> {POSIX, Stack}
    end;
do_tr_reason(Other) -> Other.

tr_reasons(L) ->
    lists:map(fun tr_reason/1, L).

bin(A) when is_atom(A) -> atom_to_binary(A, utf8); %% hostname can be atom like 'localhost'
bin(L) when is_list(L) -> iolist_to_binary(L);
bin(B) when is_binary(B) -> B;
bin(P) when is_integer(P) -> integer_to_binary(P); %% port number
bin(X) ->
    case inet:ntoa(X) of
        {error, _} -> bin(io_lib:format("~0p", [X]));
        Addr -> bin(Addr)
    end.<|MERGE_RESOLUTION|>--- conflicted
+++ resolved
@@ -339,11 +339,7 @@
         _ = close_connection(Pid)
       end;
     {error, Reason} ->
-<<<<<<< HEAD
-      get_metadata(Rest, ConnConfig, Topic, [#{host => Host, reason => Reason} | Errors])
-=======
       get_metadata(Rest, ConnConfig, Topic, [Reason | Errors])
->>>>>>> f4d48e84
   end.
 
 do_get_metadata(Vsn, Connection, Topic) ->
@@ -399,7 +395,9 @@
     ConnConfig.
 
 tr_reason({{Host, Port}, Reason}) ->
-    {bin([bin(Host), ":", bin(Port)]), do_tr_reason(Reason)}.
+    #{host => bin([bin(Host), ":", bin(Port)]),
+      reason => do_tr_reason(Reason)
+     }.
 
 do_tr_reason({timeout, _Stack}) -> connection_timed_out;
 do_tr_reason({enetunreach, _Stack}) -> unreachable_host;
