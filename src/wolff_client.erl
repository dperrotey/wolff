%% Copyright (c) 2018 EMQ Technologies Co., Ltd. All Rights Reserved.
%%
%% Licensed under the Apache License, Version 2.0 (the "License");
%% you may not use this file except in compliance with the License.
%% You may obtain a copy of the License at
%%
%%     http://www.apache.org/licenses/LICENSE-2.0
%%
%% Unless required by applicable law or agreed to in writing, software
%% distributed under the License is distributed on an "AS IS" BASIS,
%% WITHOUT WARRANTIES OR CONDITIONS OF ANY KIND, either express or implied.
%% See the License for the specific language governing permissions and
%% limitations under the License.

-module(wolff_client).

-include_lib("kafka_protocol/include/kpro.hrl").
-include("wolff.hrl").

%% APIs
-export([start_link/3, stop/1]).
-export([get_leader_connections/2, recv_leader_connection/4, get_id/1, delete_producers_metadata/2]).
-export([check_connectivity/1, check_connectivity/2]).

%% gen_server callbacks
-export([code_change/3, handle_call/3, handle_cast/2, handle_info/2, init/1, terminate/2]).

-export_type([config/0]).

-type config() :: map().
-type topic() :: kpro:topic().
-type partition() :: kpro:partition().
-type connection() :: kpro:connection().
-type host() :: wolff:host().
-type conn_id() :: {topic(), partition()} | host().

-type state() ::
      #{client_id := wolff:client_id(),
        seed_hosts := [host()],
        config := config(),
        conn_config := kpro:conn_config(),
        conns := #{conn_id() => connection()},
        metadata_ts := #{topic() => erlang:timestamp()},
        %% only applicable when connection strategy is per_broker
        %% because in this case the connections are keyed by host()
        %% but we need to find connection by {topic(), partition()}
        leaders => #{{topic(), partition()} => connection()}
       }.

-define(DEFAULT_METADATA_TIMEOUT, 10000).
-define(MIN_METADATA_REFRESH_INTERVAL, 1000).

%% @doc Start a client.
%% The started `gen_server' manages connections towards kafka brokers.
%% Besides `kpro_connection' configs, `Config' also support below entries:
%% * `reg_name' register the client process to a name. e.g. `{local, client_1}'
%% * `connection_strategy', default `per_partition', can also be `per_broker'.
%%   This is to tell client how to establish connections: one connection
%%   per-partition or one connection per-broker.
%% * `min_metadata_refresh_interval', default 3 seconds.
%%   This is to avoid excessive metadata refresh and partition leader reconnect
%%   when a lot of connections restart around the same moment
-spec start_link(wolff:client_id(), [host()], config()) ->
  {ok, pid()} | {error, any()}.
start_link(ClientId, Hosts, Config) ->
  {ConnCfg0, MyCfg} = split_config(Config),
  ConnCfg = ConnCfg0#{client_id => ClientId},
  St = #{client_id => ClientId,
         seed_hosts => Hosts,
         config => MyCfg,
         conn_config => ConnCfg,
         conns => #{},
         metadata_ts => #{},
         leaders => #{}
        },
  case maps:get(reg_name, Config, false) of
    false -> gen_server:start_link(?MODULE, St, []);
    Name -> gen_server:start_link({local, Name}, ?MODULE, St, [])
  end.

stop(Pid) ->
  gen_server:call(Pid, stop, infinity).

get_id(Pid) ->
  gen_server:call(Pid, get_id, infinity).

-spec get_leader_connections(pid(), topic()) ->
        {ok, [{partition(), pid() | ?conn_down(_)}]} | {error, any()}.
get_leader_connections(Client, Topic) ->
   safe_call(Client, {get_leader_connections, Topic}).

-spec check_connectivity(pid()) -> ok | {error, any()}.
check_connectivity(Pid) ->
  safe_call(Pid, check_connectivity).

-spec check_connectivity([host()], kpro:conn_config()) -> ok | {error, any()}.
check_connectivity(Hosts, ConnConfig) ->
    case kpro:connect_any(Hosts, ConnConfig) of
        {ok, Conn} ->
            close_connection(Conn),
            ok;
        {error, Reasons} ->
            {error, tr_reasons(Reasons)}
    end.

safe_call(Pid, Call) ->
  try gen_server:call(Pid, Call, infinity)
  catch error : Reason -> {error, Reason}
  end.

%% request client to send Pid the leader connection.
recv_leader_connection(Client, Topic, Partition, Pid) ->
  gen_server:cast(Client, {recv_leader_connection, Topic, Partition, Pid}).

delete_producers_metadata(Client, Topic) ->
    gen_server:cast(Client, {delete_producers_metadata, Topic}).

init(St) ->
  erlang:process_flag(trap_exit, true),
  {ok, St}.

handle_call(Call, From, #{connect := _Fun} = St) ->
    handle_call(Call, From, upgrade(St));
handle_call(get_id, _From, #{client_id := Id} = St) ->
  {reply, Id, St};
handle_call({get_leader_connections, Topic}, _From, St0) ->
  case ensure_leader_connections(St0, Topic) of
    {ok, St} ->
      Result = do_get_leader_connections(St, Topic),
      {reply, {ok, Result}, St};
    {error, Reason} ->
      {reply, {error, Reason}, St0}
  end;
handle_call(stop, From, #{conns := Conns} = St) ->
  ok = close_connections(Conns),
  gen_server:reply(From, ok),
  {stop, normal, St#{conns := #{}}};
handle_call(check_connectivity, _From, #{seed_hosts := Hosts, conn_config := ConnConfig} = St) ->
  Res = check_connectivity(Hosts, ConnConfig),
  {reply, Res, St};
handle_call(_Call, _From, St) ->
  {noreply, St}.

handle_info(_Info, St) ->
  {noreply, upgrade(St)}.

handle_cast(Cast, #{connect := _Fun} = St) ->
    handle_cast(Cast, upgrade(St));
handle_cast({recv_leader_connection, Topic, Partition, Caller}, St0) ->
  case ensure_leader_connections(St0, Topic) of
    {ok, St} ->
      Partitions = do_get_leader_connections(St, Topic),
      %% the Partition in argument is a result of ensure_leader_connections
      %% so here the lists:keyfind must succeeded, otherwise a bug
      {_, MaybePid} = lists:keyfind(Partition, 1, Partitions),
      _ = erlang:send(Caller, ?leader_connection(MaybePid)),
      {noreply, St};
    {error, Reason} ->
      _ = erlang:send(Caller, ?leader_connection({error, Reason})),
      {noreply, St0}
  end;

handle_cast({delete_producers_metadata, Topic}, #{metadata_ts := Topics, conns := Conns} = St) ->
  Conns1 = maps:without( [K || K = {K1, _} <- maps:keys(Conns), K1 =:= Topic ], Conns),
  {noreply, St#{metadata_ts => maps:remove(Topic, Topics), conns => Conns1}};

handle_cast(_Cast, St) ->
  {noreply, St}.

code_change(_OldVsn, St, _Extra) ->
  {ok, St}.

terminate(_, #{conns := Conns} = St) ->
  ok = close_connections(Conns),
  {ok, St#{conns := #{}}}.

%% == internals ======================================================

close_connections(Conns) ->
  lists:foreach(fun({_, Pid}) -> close_connection(Pid) end, maps:to_list(Conns)).

close_connection(Conn) when is_pid(Conn) ->
  _ = erlang:spawn(fun() -> do_close_connection(Conn) end),
  ok;
close_connection(_DownConn) ->
  ok.

%% This is a copy of kpro_connection:stop which supports kill after a timeout
do_close_connection(Pid) ->
  Mref = erlang:monitor(process, Pid),
  erlang:send(Pid, {{self(), Mref}, stop}),
  receive
    {Mref, _Reply} -> ok;
    {'DOWN', Mref, _, _, _Reason} -> ok
  after
    5000 ->
      exit(Pid, kill)
  end.

do_get_leader_connections(#{conns := Conns} = St, Topic) ->
  FindInMap = case get_connection_strategy(St) of
                per_partition -> Conns;
                per_broker -> maps:get(leaders, St)
              end,
  F = fun({T, P}, MaybePid, Acc) when T =:= Topic ->
          case is_alive(MaybePid) of
            true ->
                  [{P, MaybePid} | Acc];
            false when is_pid(MaybePid) ->
                  [{P, ?conn_down(noproc)} | Acc];
            false ->
                  [{P, ?conn_down(MaybePid)} | Acc]
          end;
         (_, _, Acc) -> Acc
      end,
  maps:fold(F, [], FindInMap).

%% return true if there is no need to refresh metadata because the last one is fresh enough
is_metadata_fresh(#{metadata_ts := Topics, config := Config}, Topic) ->
  MinInterval = maps:get(min_metadata_refresh_interval, Config, ?MIN_METADATA_REFRESH_INTERVAL),
  case maps:get(Topic, Topics, false) of
    false -> false;
    Ts -> timer:now_diff(erlang:timestamp(), Ts) < MinInterval * 1000
  end.

-spec ensure_leader_connections(state(), topic()) ->
  {ok, state()} | {error, any()}.
ensure_leader_connections(St, Topic) ->
  case is_metadata_fresh(St, Topic) of
    true -> {ok, St};
    false -> do_ensure_leader_connections(St, Topic)
  end.

do_ensure_leader_connections(#{conn_config := ConnConfig,
                               seed_hosts := SeedHosts,
                               metadata_ts := MetadataTs
                              } = St0, Topic) ->
  case get_metadata(SeedHosts, ConnConfig, Topic, []) of
<<<<<<< HEAD
    {ok, {Brokers, Partitions}} ->
      St = lists:foldl(
             fun(Partition, StIn) ->
                 try
                   ensure_leader_connection(StIn, Brokers, Topic, Partition)
                 catch
                   error : Reason ->
                     log_warn("bad_topic_partition_metadata",
                              #{topic => Topic, partition => Partition, reason => Reason}),
                     StIn
                 end
             end, St0, Partitions),
=======
    {ok, {Brokers, PartitionMetaList}} ->
      St = lists:foldl(fun(PartitionMeta, StIn) ->
                           ensure_leader_connection(StIn, Brokers, Topic, PartitionMeta)
                       end, St0, PartitionMetaList),
>>>>>>> af90826d
      {ok, St#{metadata_ts := MetadataTs#{Topic => erlang:timestamp()}}};
    {error, Errors} ->
      log_warn(failed_to_fetch_metadata, #{topic => Topic, errors => Errors}),
      {error, failed_to_fetch_metadata}
  end.

<<<<<<< HEAD
ensure_leader_connection(#{conn_config := ConnConfig,
                           conns := Connections0
                          } = St0, Brokers, Topic, P_Meta) ->
  Leaders0 = maps:get(leaders, St0, #{}),
  ErrorCode = kpro:find(error_code, P_Meta),
  ErrorCode =:= ?no_error orelse erlang:error(ErrorCode),
  PartitionNum = kpro:find(partition_index, P_Meta),
  LeaderBrokerId = kpro:find(leader_id, P_Meta),
=======
%% This function ensures each Topic-Partition pair has a connection record
%% either a pid when the leader is healthy, or the error reason
%% if failed to discover the leader or failed to connect to the leader
ensure_leader_connection(St, Brokers, Topic, P_Meta) ->
  PartitionNum = kpro:find(partition, P_Meta),
  ErrorCode = kpro:find(error_code, P_Meta),
  case ErrorCode =:= ?no_error of
    true ->
      do_ensure_leader_connection(St, Brokers, Topic, PartitionNum, P_Meta);
    false ->
      maybe_disconnect_old_leader(St, Topic, PartitionNum, ErrorCode)
  end.

do_ensure_leader_connection(#{conn_config := ConnConfig,
                              conns := Connections0
                             } = St0, Brokers, Topic, PartitionNum, P_Meta) ->
  LeaderBrokerId = kpro:find(leader, P_Meta),
>>>>>>> af90826d
  {_, Host} = lists:keyfind(LeaderBrokerId, 1, Brokers),
  Strategy = get_connection_strategy(St0),
  ConnId = case Strategy of
             per_partition -> {Topic, PartitionNum};
             per_broker -> Host
           end,
  Connections =
    case get_connected(ConnId, Host, Connections0) of
      already_connected ->
        Connections0;
      {needs_reconnect, OldConn} ->
        %% delegate to a process to speed up
        ok = close_connection(OldConn),
        add_conn(do_connect(Host, ConnConfig), ConnId, Connections0);
      false ->
        add_conn(do_connect(Host, ConnConfig), ConnId, Connections0)
    end,
  St = St0#{conns := Connections},
  Leaders0 = maps:get(leaders, St0, #{}),
  case Strategy of
    per_broker ->
      Leaders = Leaders0#{{Topic, PartitionNum} => maps:get(ConnId, Connections)},
      St#{leaders => Leaders};
    _ ->
      St
  end.

%% Handle error code in partition metadata.
maybe_disconnect_old_leader(#{conns := Connections} = St, Topic, PartitionNum, ErrorCode) ->
  Strategy = get_connection_strategy(St),
  case Strategy of
    per_partition ->
      %% partition metadata has error code, there is no need to keep the old connection alive
      ConnId = {Topic, PartitionNum},
      MaybePid = maps:get(ConnId, Connections, false),
      is_pid(MaybePid) andalso close_connection(MaybePid),
      St#{conns := add_conn({error, ErrorCode}, ConnId, Connections)};
    _ ->
      %% the connection is shared by producers (for different topics)
      %% so we do not close the connection here.
      %% Also, since we do not know which Host the current leader resides
      %% (due to the error code returned) there is no way to know which
      %% connection to close anyway.
      Leaders0 = maps:get(leaders, St, #{}),
      Leaders = Leaders0#{{Topic, PartitionNum} => ErrorCode},
      St#{leaders => Leaders}
  end.

get_connection_strategy(#{config := Config}) ->
  maps:get(connection_strategy, Config, per_partition).

get_connected(Host, Host, Conns) ->
  %% keyed by host
  Pid = maps:get(Host, Conns, false),
  is_alive(Pid) andalso already_connected;
get_connected(ConnId, Host, Conns) ->
  %% keyed by topic-partition
  %% may need to reconnect when leader is found in another broker
  Pid = maps:get(ConnId, Conns, false),
  case is_connected(Pid, Host) of
    true -> already_connected;
    false when is_pid(Pid) -> {needs_reconnect, Pid};
    false -> false
  end.

%% return true if MaybePid is a connection towards the given host.
is_connected(MaybePid, {Host, Port}) ->
  is_alive(MaybePid) andalso
  case kpro_connection:get_endpoint(MaybePid) of
    {ok, {Host1, Port}} ->
      iolist_to_binary(Host) =:= iolist_to_binary(Host1);
    _ ->
      false
  end.

is_alive(Pid) -> is_pid(Pid) andalso erlang:is_process_alive(Pid).

add_conn({ok, Pid}, ConnId, Conns) ->
    true = is_pid(Pid), %% assert
    Conns#{ConnId => Pid};
add_conn({error, Reason}, ConnId, Conns) ->
    false = is_pid(Reason), %% assert
    Conns#{ConnId => Reason}.

split_config(Config) ->
  ConnCfgKeys = kpro_connection:all_cfg_keys(),
  Pred = fun({K, _V}) -> lists:member(K, ConnCfgKeys) end,
  {ConnCfg, MyCfg} = lists:partition(Pred, maps:to_list(Config)),
  {maps:from_list(ConnCfg), maps:from_list(MyCfg)}.

get_metadata([], _ConnectFun, _Topic, Errors) ->
  %% failed to connect to ALL seed hosts, crash instead of return {error, Reason}
  {error, Errors};
get_metadata([Host | Rest], ConnConfig, Topic, Errors) ->
  case do_connect(Host, ConnConfig) of
    {ok, Pid} ->
      try
        {ok, Vsns} = kpro:get_api_versions(Pid),
        {_, Vsn} = maps:get(metadata, Vsns),
        do_get_metadata(Vsn, Pid, Topic)
      after
        _ = close_connection(Pid)
      end;
    {error, Reason} ->
      get_metadata(Rest, ConnConfig, Topic, [Reason | Errors])
  end.

do_get_metadata(Vsn, Connection, Topic) ->
  Req = kpro_req_lib:metadata(Vsn, [Topic], _IsAutoCreateAllowed = false),
  case kpro:request_sync(Connection, Req, ?DEFAULT_METADATA_TIMEOUT) of
    {ok, #kpro_rsp{msg = Meta}} ->
      BrokersMeta = kpro:find(brokers, Meta),
      Brokers = [parse_broker_meta(M) || M <- BrokersMeta],
      [TopicMeta] = kpro:find(topics, Meta),
      ErrorCode = kpro:find(error_code, TopicMeta),
      Partitions = kpro:find(partitions, TopicMeta),
      case ErrorCode =:= ?no_error of
        true  -> {ok, {Brokers, Partitions}};
        false -> {error, ErrorCode} %% no such topic ?
      end;
    {error, Reason} ->
      {error, Reason}
  end.

-spec parse_broker_meta(kpro:struct()) -> {integer(), host()}.
parse_broker_meta(BrokerMeta) ->
  BrokerId = kpro:find(node_id, BrokerMeta),
  Host = kpro:find(host, BrokerMeta),
  Port = kpro:find(port, BrokerMeta),
  {BrokerId, {Host, Port}}.

log_warn(Msg, Report) -> logger:warning(Report#{msg => Msg}).

do_connect(Host, ConnConfig) ->
    case kpro:connect(Host, ConnConfig) of
        {ok, Pid} -> {ok, Pid};
        {error, Reason} -> {error, tr_reason({Host, Reason})}
    end.

%% prior to 1.5.2, the connect config is hidden in an anonymous function
%% which will cause 'badfun' exception after beam is purged.
%% this function is to find the connect config from supervisor.
%% NOTE: only works when it's supervised client.
upgrade(#{conn_config := _} = St) -> St;
upgrade(#{connect := _Fun} = St) ->
  ClientId = maps:get(client_id, St),
  maps:without([connect], St#{conn_config => find_config(ClientId)}).

find_config(ClientId) ->
  case supervisor:get_childspec(wolff_client_sup, ClientId) of
    {ok, ChildSpec} -> get_config(ChildSpec);
    {error, Reason} -> exit({cannot_find_connection_config, Reason})
  end.

get_config(#{start := {_Module, _StartLink, Args}}) ->
    [_ClinetID, _Hosts, Config] = Args,
    {ConnConfig, _MyConfig} = split_config(Config),
    ConnConfig.

tr_reason({{Host, Port}, Reason}) ->
    #{host => bin([bin(Host), ":", bin(Port)]),
      reason => do_tr_reason(Reason)
     }.

do_tr_reason({timeout, _Stack}) -> connection_timed_out;
do_tr_reason({enetunreach, _Stack}) -> unreachable_host;
do_tr_reason({econnrefused, _Stack}) -> connection_refused;
do_tr_reason({nxdomain, _Stack}) -> unresolvable_hostname;
do_tr_reason({R, Stack}) when is_atom(R) ->
    case inet:format_error(R) of
        "unknown " ++ _ -> {R, Stack};
        POSIX -> {POSIX, Stack}
    end;
do_tr_reason(Other) -> Other.

tr_reasons(L) ->
    lists:map(fun tr_reason/1, L).

bin(A) when is_atom(A) -> atom_to_binary(A, utf8); %% hostname can be atom like 'localhost'
bin(L) when is_list(L) -> iolist_to_binary(L);
bin(B) when is_binary(B) -> B;
bin(P) when is_integer(P) -> integer_to_binary(P); %% port number
bin(X) ->
    case inet:ntoa(X) of
        {error, _} -> bin(io_lib:format("~0p", [X]));
        Addr -> bin(Addr)
    end.<|MERGE_RESOLUTION|>--- conflicted
+++ resolved
@@ -236,46 +236,21 @@
                                metadata_ts := MetadataTs
                               } = St0, Topic) ->
   case get_metadata(SeedHosts, ConnConfig, Topic, []) of
-<<<<<<< HEAD
-    {ok, {Brokers, Partitions}} ->
-      St = lists:foldl(
-             fun(Partition, StIn) ->
-                 try
-                   ensure_leader_connection(StIn, Brokers, Topic, Partition)
-                 catch
-                   error : Reason ->
-                     log_warn("bad_topic_partition_metadata",
-                              #{topic => Topic, partition => Partition, reason => Reason}),
-                     StIn
-                 end
-             end, St0, Partitions),
-=======
     {ok, {Brokers, PartitionMetaList}} ->
       St = lists:foldl(fun(PartitionMeta, StIn) ->
                            ensure_leader_connection(StIn, Brokers, Topic, PartitionMeta)
                        end, St0, PartitionMetaList),
->>>>>>> af90826d
       {ok, St#{metadata_ts := MetadataTs#{Topic => erlang:timestamp()}}};
     {error, Errors} ->
       log_warn(failed_to_fetch_metadata, #{topic => Topic, errors => Errors}),
       {error, failed_to_fetch_metadata}
   end.
 
-<<<<<<< HEAD
-ensure_leader_connection(#{conn_config := ConnConfig,
-                           conns := Connections0
-                          } = St0, Brokers, Topic, P_Meta) ->
-  Leaders0 = maps:get(leaders, St0, #{}),
-  ErrorCode = kpro:find(error_code, P_Meta),
-  ErrorCode =:= ?no_error orelse erlang:error(ErrorCode),
-  PartitionNum = kpro:find(partition_index, P_Meta),
-  LeaderBrokerId = kpro:find(leader_id, P_Meta),
-=======
 %% This function ensures each Topic-Partition pair has a connection record
 %% either a pid when the leader is healthy, or the error reason
 %% if failed to discover the leader or failed to connect to the leader
 ensure_leader_connection(St, Brokers, Topic, P_Meta) ->
-  PartitionNum = kpro:find(partition, P_Meta),
+  PartitionNum = kpro:find(partition_index, P_Meta),
   ErrorCode = kpro:find(error_code, P_Meta),
   case ErrorCode =:= ?no_error of
     true ->
@@ -287,8 +262,7 @@
 do_ensure_leader_connection(#{conn_config := ConnConfig,
                               conns := Connections0
                              } = St0, Brokers, Topic, PartitionNum, P_Meta) ->
-  LeaderBrokerId = kpro:find(leader, P_Meta),
->>>>>>> af90826d
+  LeaderBrokerId = kpro:find(leader_id, P_Meta),
   {_, Host} = lists:keyfind(LeaderBrokerId, 1, Brokers),
   Strategy = get_connection_strategy(St0),
   ConnId = case Strategy of
