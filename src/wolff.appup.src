--- conflicted
+++ resolved
@@ -1,82 +1,7 @@
-<<<<<<< HEAD
 %% -*- mode: erlang; -*-
-{"1.10.4",
+{"1.10.5",
   [
   ],
   [
-=======
-%% -*- mode: erlang -*-
-{"1.5.14",
-  [
-   {<<"1\\.5\\.1[1-3]">>,
-     [ {load_module, wolff_client, brutal_purge, soft_purge, []}
-     , {load_module, wolff_producers, brutal_purge, soft_purge, []}
-     , {load_module, wolff_producer, brutal_purge, soft_purge, []}
-     ]},
-    {"1.5.10",
-     [ {load_module, wolff_client, brutal_purge, soft_purge, []}
-     , {load_module, wolff_producers, brutal_purge, soft_purge, []}
-     , {load_module, wolff_producer, brutal_purge, soft_purge, []}
-     ]},
-    {"1.5.9",
-     [ {load_module, wolff_client, brutal_purge, soft_purge, []}
-     , {load_module, wolff_producers, brutal_purge, soft_purge, []}
-     , {load_module, wolff_producer, brutal_purge, soft_purge, []}
-     ]},
-    {"1.5.8",
-     [ {load_module, wolff_client, brutal_purge, soft_purge, []}
-     , {load_module, wolff_producers, brutal_purge, soft_purge, []}
-     , {load_module, wolff_producer, brutal_purge, soft_purge, []}
-     ]},
-    {<<"1\\.5\\.[2-7]">>,
-     [ {load_module, wolff, brutal_purge, soft_purge, []}
-     , {load_module, wolff_producers, brutal_purge, soft_purge, []}
-     , {load_module, wolff_producers_sup, brutal_purge, soft_purge, []}
-     , {load_module, wolff_producer, brutal_purge, soft_purge, []}
-     , {load_module, wolff_client, brutal_purge, soft_purge, []}
-     ]},
-    {<<"1\\.5\\..+">>,
-      [ {load_module, wolff, brutal_purge, soft_purge, []}
-      , {load_module, wolff_producer, brutal_purge, soft_purge, []}
-      , {load_module, wolff_producers, brutal_purge, soft_purge, []}
-      , {load_module, wolff_producers_sup, brutal_purge, soft_purge, []}
-      , {load_module, wolff_client_sup, brutal_purge, soft_purge, []}
-      , {load_module, wolff_client, brutal_purge, soft_purge, []} %% keep this to the last
-      ]
-    }
-  ],
-  [
-    {<<"1\\.5\\.1[1-3]">>,
-     [ {load_module, wolff_client, brutal_purge, soft_purge, []}
-     , {load_module, wolff_producers, brutal_purge, soft_purge, []}
-     , {load_module, wolff_producer, brutal_purge, soft_purge, []}
-     ]},
-    {"1.5.10",
-     [ {load_module, wolff_client, brutal_purge, soft_purge, []}
-     , {load_module, wolff_producers, brutal_purge, soft_purge, []}
-     , {load_module, wolff_producer, brutal_purge, soft_purge, []}
-     ]},
-    {"1.5.9",
-     [ {load_module, wolff_client, brutal_purge, soft_purge, []}
-     , {load_module, wolff_producers, brutal_purge, soft_purge, []}
-     , {load_module, wolff_producer, brutal_purge, soft_purge, []}
-     ]},
-    {"1.5.8",
-     [ {load_module, wolff_client, brutal_purge, soft_purge, []}
-     , {load_module, wolff_producers, brutal_purge, soft_purge, []}
-     , {load_module, wolff_producer, brutal_purge, soft_purge, []}
-     ]},
-    {<<"1\\.5\\.[2-7]">>,
-     [ {load_module, wolff, brutal_purge, soft_purge, []}
-     , {load_module, wolff_producers, brutal_purge, soft_purge, []}
-     , {load_module, wolff_producers_sup, brutal_purge, soft_purge, []}
-     , {load_module, wolff_producer, brutal_purge, soft_purge, []}
-     , {load_module, wolff_client, brutal_purge, soft_purge, []}
-     ]},
-    {<<".*">>,
-      [ %% no downgrade support, and there is no point downgrading
-      ]
-    }
->>>>>>> 26d856eb
   ]
 }.