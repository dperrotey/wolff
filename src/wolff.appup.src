%% -*-: erlang -*-
<<<<<<< HEAD
{"1.6.3",
  [
    {"1.6.2",
     [ {load_module, wolff_producers, brutal_purge, soft_purge, []}
     , {load_module, wolff_producers_sup, brutal_purge, soft_purge, []}
     , {load_module, wolff_client, brutal_purge, soft_purge, []}
     , {load_module, wolff_producer, brutal_purge, soft_purge, []}
     ]},
    {<<"1\\.6\\.[0-1]">>,
     [ {load_module, wolff_producer, brutal_purge, soft_purge, []}
=======
{"1.5.8",
  [
    {<<"1\\.5\\.[2-7]">>,
     [ {load_module, wolff, brutal_purge, soft_purge, []}
     , {load_module, wolff_producers, brutal_purge, soft_purge, []}
     , {load_module, wolff_producers_sup, brutal_purge, soft_purge, []}
     , {load_module, wolff_producer, brutal_purge, soft_purge, []}
>>>>>>> a93d6bf4
     , {load_module, wolff_client, brutal_purge, soft_purge, []}
     ]},
    {<<".*">>, []}
  ],
  [
<<<<<<< HEAD
    {"1.6.2",
     [ {load_module, wolff_producers, brutal_purge, soft_purge, []}
     , {load_module, wolff_producers_sup, brutal_purge, soft_purge, []}
     , {load_module, wolff_client, brutal_purge, soft_purge, []}
     , {load_module, wolff_producer, brutal_purge, soft_purge, []}
     ]},
    {<<"1\\.6\\.[0-1]">>,
     [ {load_module, wolff_producer, brutal_purge, soft_purge, []}
=======
    {<<"1\\.5\\.[2-7]">>,
     [ {load_module, wolff, brutal_purge, soft_purge, []}
     , {load_module, wolff_producers, brutal_purge, soft_purge, []}
     , {load_module, wolff_producers_sup, brutal_purge, soft_purge, []}
     , {load_module, wolff_producer, brutal_purge, soft_purge, []}
>>>>>>> a93d6bf4
     , {load_module, wolff_client, brutal_purge, soft_purge, []}
     ]},
    {<<".*">>, []}
  ]
}.<|MERGE_RESOLUTION|>--- conflicted
+++ resolved
@@ -1,45 +1,29 @@
 %% -*-: erlang -*-
-<<<<<<< HEAD
-{"1.6.3",
+{"1.6.4",
   [
-    {"1.6.2",
-     [ {load_module, wolff_producers, brutal_purge, soft_purge, []}
+    {<<"1\\.6\\.[2-3]">>,
+     [ {load_module, wolff, brutal_purge, soft_purge, []}
+     , {load_module, wolff_producers, brutal_purge, soft_purge, []}
      , {load_module, wolff_producers_sup, brutal_purge, soft_purge, []}
      , {load_module, wolff_client, brutal_purge, soft_purge, []}
      , {load_module, wolff_producer, brutal_purge, soft_purge, []}
      ]},
     {<<"1\\.6\\.[0-1]">>,
      [ {load_module, wolff_producer, brutal_purge, soft_purge, []}
-=======
-{"1.5.8",
-  [
-    {<<"1\\.5\\.[2-7]">>,
-     [ {load_module, wolff, brutal_purge, soft_purge, []}
-     , {load_module, wolff_producers, brutal_purge, soft_purge, []}
-     , {load_module, wolff_producers_sup, brutal_purge, soft_purge, []}
-     , {load_module, wolff_producer, brutal_purge, soft_purge, []}
->>>>>>> a93d6bf4
      , {load_module, wolff_client, brutal_purge, soft_purge, []}
      ]},
     {<<".*">>, []}
   ],
   [
-<<<<<<< HEAD
-    {"1.6.2",
-     [ {load_module, wolff_producers, brutal_purge, soft_purge, []}
+    {<<"1\\.6\\.[2-3]">>,
+     [ {load_module, wolff, brutal_purge, soft_purge, []}
+     , {load_module, wolff_producers, brutal_purge, soft_purge, []}
      , {load_module, wolff_producers_sup, brutal_purge, soft_purge, []}
      , {load_module, wolff_client, brutal_purge, soft_purge, []}
      , {load_module, wolff_producer, brutal_purge, soft_purge, []}
      ]},
     {<<"1\\.6\\.[0-1]">>,
      [ {load_module, wolff_producer, brutal_purge, soft_purge, []}
-=======
-    {<<"1\\.5\\.[2-7]">>,
-     [ {load_module, wolff, brutal_purge, soft_purge, []}
-     , {load_module, wolff_producers, brutal_purge, soft_purge, []}
-     , {load_module, wolff_producers_sup, brutal_purge, soft_purge, []}
-     , {load_module, wolff_producer, brutal_purge, soft_purge, []}
->>>>>>> a93d6bf4
      , {load_module, wolff_client, brutal_purge, soft_purge, []}
      ]},
     {<<".*">>, []}
