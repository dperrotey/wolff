--- conflicted
+++ resolved
@@ -1,34 +1,17 @@
 %% -*-: erlang -*-
-<<<<<<< HEAD
-{"1.6.1",
+{"1.6.2",
   [
-    {"1.6.0",
-=======
-{"1.5.6",
-  [
-    {<<"1\\.5\\.[2-5]">>,
->>>>>>> eafaea8a
+    {<<"1\\.6\\.[0-1]">>,
      [ {load_module, wolff_producer, brutal_purge, soft_purge, []}
      , {load_module, wolff_client, brutal_purge, soft_purge, []}
      ]},
     {<<".*">>, []}
   ],
   [
-<<<<<<< HEAD
-    {"1.6.0",
+    {<<"1\\.6\\.[0-1]">>,
      [ {load_module, wolff_producer, brutal_purge, soft_purge, []}
      , {load_module, wolff_client, brutal_purge, soft_purge, []}
      ]},
     {<<".*">>, []}
-=======
-    {<<"1\\.5\\.[2-5]">>,
-     [ {load_module, wolff_producer, brutal_purge, soft_purge, []}
-     , {load_module, wolff_client, brutal_purge, soft_purge, []}
-     ]},
-    {<<".*">>,
-      [ %% no downgrade support, and there is no point downgrading
-      ]
-    }
->>>>>>> eafaea8a
   ]
 }.