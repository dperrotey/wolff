%% Copyright (c) 2018 EMQ Technologies Co., Ltd. All Rights Reserved.
%%
%% Licensed under the Apache License, Version 2.0 (the "License");
%% you may not use this file except in compliance with the License.
%% You may obtain a copy of the License at
%%
%%     http://www.apache.org/licenses/LICENSE-2.0
%%
%% Unless required by applicable law or agreed to in writing, software
%% distributed under the License is distributed on an "AS IS" BASIS,
%% WITHOUT WARRANTIES OR CONDITIONS OF ANY KIND, either express or implied.
%% See the License for the specific language governing permissions and
%% limitations under the License.

%% A per-topic gen_server which manages a number of per-partition wolff_producer workers.
-module(wolff_producers).

%% APIs
-export([start_link/3]).
-export([start_linked_producers/3, stop_linked/1]).
-export([start_supervised/3, stop_supervised/1, stop_supervised/3]).
-export([pick_producer/2, lookup_producer/2]).

%% gen_server callbacks
-export([code_change/3, handle_call/3, handle_cast/2, handle_info/2, init/1, terminate/2]).

-export_type([producers/0]).

-include("wolff.hrl").

-opaque producers() ::
        #{workers := #{partition() => pid()} | ets:tab(),
          partitioner := partitioner(),
          client_id => wolff:client_id(),
          topic => kpro:topic()
         }.

-type topic() :: kpro:topic().
-type partition() :: kpro:partition().
-type config() :: wolff_producer:config().
-type partitioner() :: random %% default
                     | roundrobin
                     | first_key_dispatch
                     | fun((PartitionCount :: pos_integer(), [wolff:msg()]) -> partition())
                     | partition().

-define(down(Reason), {down, Reason}).
-define(rediscover_client, rediscover_client).
-define(rediscover_client_tref, rediscover_client_tref).
-define(rediscover_client_delay, 1000).
-define(init_producers, init_producers).
-define(init_producers_delay, 1000).
-define(not_initialized, not_initialized).
-define(partition_count_refresh_interval_seconds, 300).
-define(refresh_partition_count, refresh_partition_count).

%% @doc start wolff_producdrs gen_server
start_link(ClientId, Topic, Config) ->
  Name = get_name(Config),
  gen_server:start_link({local, Name}, ?MODULE, {ClientId, Topic, Config}, []).

%% @doc start wolff_producdrs gen_server
-spec start_linked_producers(wolff:client_id() | pid(), topic(), config()) ->
  {ok, producers()} | {error, any()}.
start_linked_producers(ClientId, Topic, ProducerCfg) when is_binary(ClientId) ->
  {ok, ClientPid} = wolff_client_sup:find_client(ClientId),
  start_linked_producers(ClientId, ClientPid, Topic, ProducerCfg);
start_linked_producers(ClientPid, Topic, ProducerCfg) when is_pid(ClientPid) ->
  ClientId = wolff_client:get_id(ClientPid),
  start_linked_producers(ClientId, ClientPid, Topic, ProducerCfg).

start_linked_producers(ClientId, ClientPid, Topic, ProducerCfg) ->
  case wolff_client:get_leader_connections(ClientPid, Topic) of
    {ok, Connections} ->
      Workers = start_link_producers(ClientId, Topic, Connections, ProducerCfg),
      ok = put_partition_cnt(ClientId, Topic, maps:size(Workers)),
      Partitioner = maps:get(partitioner, ProducerCfg, random),
      {ok, #{client_id => ClientId,
             topic => Topic,
             workers => Workers,
             partitioner => Partitioner}};
    {error, Reason} ->
      {error, Reason}
  end.

stop_linked(#{workers := Workers}) when is_map(Workers) ->
  lists:foreach(fun({_, Pid}) -> wolff_producer:stop(Pid) end,
                maps:to_list(Workers)).

%% @doc Start supervised producers.
-spec start_supervised(wolff:client_id(), topic(), config()) -> {ok, producers()} | {error, any()}.
start_supervised(ClientId, Topic, ProducerCfg) ->
  case wolff_producers_sup:ensure_present(ClientId, Topic, ProducerCfg) of
    {ok, Pid} ->
      case gen_server:call(Pid, get_workers, infinity) of
        ?not_initialized ->
          %% This means wolff_client failed to fetch metadata
          %% for this topic.
          _ = wolff_producers_sup:ensure_absence(ClientId, get_name(ProducerCfg)),
          {error, failed_to_initialize_producers_in_time};
        Ets ->
          {ok, #{client_id => ClientId,
                topic => Topic,
                workers => Ets,
                partitioner => maps:get(partitioner, ProducerCfg, random)
                }}
      end;
    {error, Reason} ->
      {error, Reason}
  end.

%% @doc Ensure workers and clean up meta data.
-spec stop_supervised(producers()) -> ok.
stop_supervised(#{client_id := ClientId, workers := NamedEts, topic := Topic}) ->
  stop_supervised(ClientId, Topic, NamedEts).

%% @doc Ensure workers and clean up meta data.
-spec stop_supervised(wolff:client_id(), topic(), wolff:name()) -> ok.
stop_supervised(ClientId, Topic, NamedEts) ->
  wolff_producers_sup:ensure_absence(ClientId, NamedEts),
  case wolff_client_sup:find_client(ClientId) of
    {ok, Pid} ->
       ok = wolff_client:delete_producers_metadata(Pid, Topic);
    {error, _} ->
       %% not running
       ok
  end.

%% @doc Retrieve the per-partition producer pid.
-spec pick_producer(producers(), [wolff:msg()]) -> {partition(), pid()}.
pick_producer(#{workers := Workers,
                partitioner := Partitioner,
                client_id := ClientId,
                topic := Topic
               }, Batch) ->
  Count = partition_cnt(ClientId, Topic),
  Partition = pick_partition(Count, Partitioner, Batch),
  do_pick_producer(Partitioner, Partition, Count, Workers).

do_pick_producer(Partitioner, Partition, Count, Workers) ->
  Pid = lookup_producer(Workers, Partition),
  case is_pid(Pid) andalso is_process_alive(Pid) of
    true -> {Partition, Pid};
    false when Partitioner =:= random ->
      pick_next_alive(Workers, Partition, Count);
    false when Partitioner =:= roundrobin ->
      R = {Partition, Pid} = pick_next_alive(Workers, Partition, Count),
      _ = put(wolff_roundrobin, (Partition + 1) rem Count),
      R;
    false ->
      erlang:error({producer_down, Pid})
  end.

pick_next_alive(Workers, Partition, Count) ->
  pick_next_alive(Workers, (Partition + 1) rem Count, Count, _Tried = 1).

pick_next_alive(_Workers, _Partition, Count, Count) ->
  erlang:error(all_producers_down);
pick_next_alive(Workers, Partition, Count, Tried) ->
  Pid = lookup_producer(Workers, Partition),
  case is_alive(Pid) of
    true -> {Partition, Pid};
    false -> pick_next_alive(Workers, (Partition + 1) rem Count, Count, Tried + 1)
  end.

is_alive(Pid) -> is_pid(Pid) andalso is_process_alive(Pid).

lookup_producer(#{workers := Workers}, Partition) ->
  lookup_producer(Workers, Partition);
lookup_producer(Workers, Partition) when is_map(Workers) ->
  maps:get(Partition, Workers);
lookup_producer(Workers, Partition) ->
  [{Partition, Pid}] = ets:lookup(Workers, Partition),
  Pid.

pick_partition(_Count, Partition, _) when is_integer(Partition) ->
  Partition;
pick_partition(Count, F, Batch) when is_function(F) ->
  F(Count, Batch);
pick_partition(Count, Partitioner, _) when not is_integer(Count);
                                           Count =< 0 ->
  error({invalid_partition_count, Count, Partitioner});
pick_partition(Count, random, _) ->
  rand:uniform(Count) - 1;
pick_partition(Count, roundrobin, _) ->
  Partition = case get(wolff_roundrobin) of
                undefined -> 0;
                Number    -> Number
              end,
  _ = put(wolff_roundrobin, (Partition + 1) rem Count),
  Partition;
pick_partition(Count, first_key_dispatch, [#{key := Key} | _]) ->
  erlang:phash2(Key) rem Count.

init({ClientId, Topic, Config}) ->
  erlang:process_flag(trap_exit, true),
  self() ! ?rediscover_client,
  {ok, #{client_id => ClientId,
         client_pid => false,
         topic => Topic,
         config => Config,
         ets => ?not_initialized,
         refresh_tref => start_partition_refresh_timer(Config)
        }}.

handle_info(?refresh_partition_count, #{refresh_tref := Tref, config := Config} = St0) ->
    %% this message can be sent from anywhere,
    %% so we should ensure the timer is cancelled before starting a new one
    ok = ensure_timer_cancelled(Tref),
    St = refresh_partition_count(St0),
    {noreply, St#{refresh_tref := start_partition_refresh_timer(Config)}};
handle_info(?rediscover_client, #{client_id := ClientId,
                                  client_pid := false
                                 } = St0) ->
  St1 = St0#{?rediscover_client_tref => false},
  case wolff_client_sup:find_client(ClientId) of
    {ok, Pid} ->
      _ = erlang:monitor(process, Pid),
      St2 = St1#{client_pid := Pid},
      St3 = maybe_init_producers(St2),
      St = maybe_restart_producers(St3),
      {noreply, St};
    {error, Reason} ->
      log_error("failed_to_discover_client",
                #{reason => Reason, client_id => ClientId}),
      {noreply, ensure_rediscover_client_timer(St1)}
  end;
handle_info(?init_producers, St) ->
  %% this is a retry of last failure when initializing producer procs
  {noreply, maybe_init_producers(St)};
handle_info({'DOWN', _, process, Pid, Reason}, #{client_id := ClientId,
                                                 client_pid := Pid
                                                } = St) ->
  log_error("client_pid_down", #{client_id => ClientId,
                                 client_pid => Pid,
                                 reason => Reason}),
  %% client down, try to discover it after a delay
  %% producers should all monitor client pid,
  %% expect their 'EXIT' signals soon
  {noreply, ensure_rediscover_client_timer(St#{client_pid := false})};
handle_info({'EXIT', Pid, Reason},
            #{ets := Ets,
              topic := Topic,
              client_id := ClientId,
              client_pid := ClientPid,
              config := Config
             } = St) ->
  case ets:match(Ets, {'$1', Pid}) of
    [] ->
      %% this should not happen, hence error level
      log_error("unknown_EXIT_message", #{pid => Pid, reason => Reason});
    [[Partition]] ->
      case is_alive(ClientPid) of
        true ->
          %% wolff_producer is not designed to crash & restart
          %% if this happens, it's likely a bug in wolff_producer module
          log_error("producer_down",
                    #{topic => Topic, partition => Partition,
                      partition_worker => Pid, reason => Reason}),
          ok = start_producer_and_insert_pid(Ets, ClientId, Topic, Partition, Config);
        false ->
          %% no client, restart will be triggered when client connection is back.
          ets:insert(Ets, {Partition, ?down(Reason)})
      end
  end,
  {noreply, St};
handle_info(Info, St) ->
  log_error("unknown_info", #{info => Info}),
  {noreply, St}.

handle_call(get_workers, _From, #{ets := Ets} = St) ->
  {reply, Ets, St};
handle_call(Call, From, St) ->
  log_error("unknown_call", #{call => Call, from => From}),
  {reply, {error, unknown_call}, St}.

handle_cast(Cast, St) ->
  log_error("unknown_cast", #{cast => Cast}),
  {noreply, St}.

code_change(_OldVsn, St, _Extra) ->
  {ok, St}.

terminate(_, _St) -> ok.

ensure_rediscover_client_timer(#{?rediscover_client_tref := false} = St) ->
  Tref = erlang:send_after(?rediscover_client_delay, self(), ?rediscover_client),
  St#{?rediscover_client_tref := Tref}.

log(Level, Msg, Args) -> logger:log(Level, Args#{msg => Msg}).

log_error(Msg, Args) -> log(error, Msg, Args).

log_warning(Msg, Args) -> log(warning, Msg, Args).

log_info(Msg, Args) -> log(info, Msg, Args).

start_link_producers(ClientId, Topic, Connections, Config) ->
  lists:foldl(
    fun({Partition, MaybeConnPid}, Acc) ->
        {ok, WorkerPid} =
          wolff_producer:start_link(ClientId, Topic, Partition,
                                    MaybeConnPid, Config),
        Acc#{Partition => WorkerPid}
    end, #{}, Connections).

maybe_init_producers(#{ets := ?not_initialized,
                       topic := Topic,
                       client_id := ClientId,
                       config := Config
                      } = St) ->
  case start_linked_producers(ClientId, Topic, Config) of
    {ok, #{workers := Workers}} ->
      Ets = ets:new(get_name(Config), [protected, named_table, {read_concurrency, true}]),
      true = ets:insert(Ets, maps:to_list(Workers)),
      St#{ets := Ets};
    {error, Reason} ->
      log_error("failed_to_init_producers", #{topic => Topic, reason => Reason}),
      erlang:send_after(?init_producers_delay, self(), ?init_producers),
      St
  end;
maybe_init_producers(St) ->
  St.

maybe_restart_producers(#{ets := ?not_initialized} = St) -> St;
maybe_restart_producers(#{ets := Ets,
                          client_id := ClientId,
                          topic := Topic,
                          config := Config
                         } = St) ->
  lists:foreach(
    fun({Partition, Pid}) ->
        case is_alive(Pid) of
          true -> ok;
          false -> start_producer_and_insert_pid(Ets, ClientId, Topic, Partition, Config)
        end
    end, ets:tab2list(Ets)),
  St.

get_name(Config) -> maps:get(name, Config, ?MODULE).

start_producer_and_insert_pid(Ets, ClientId, Topic, Partition, Config) ->
  {ok, Pid} = wolff_producer:start_link(ClientId, Topic, Partition,
                                        ?conn_down(to_be_discovered), Config),
  ets:insert(Ets, {Partition, Pid}),
  ok.

%% Config is not used so far.
start_partition_refresh_timer(Config) ->
  IntervalSeconds = maps:get(partition_count_refresh_interval_seconds, Config,
                             ?partition_count_refresh_interval_seconds),
  case IntervalSeconds of
      0 ->
          undefined;
      _ ->
          Interval = timer:seconds(IntervalSeconds),
          erlang:send_after(Interval, self(), ?refresh_partition_count)
  end.

refresh_partition_count(#{client_pid := Pid} = St) when not is_pid(Pid) ->
  %% client is to be (re)discovered
  St;
refresh_partition_count(#{ets := ?not_initialized} = St) ->
  %% to be initialized
  St;
refresh_partition_count(#{client_pid := Pid, topic := Topic} = St) ->
  case wolff_client:get_leader_connections(Pid, Topic) of
    {ok, Connections} ->
      start_new_producers(St, Connections);
    {error, Reason} ->
      log_warning("failed_to_refresh_partition_count_will_retry",
                  #{topic => Topic, reason => Reason}),
      St
  end.

start_new_producers(#{client_id := ClientId,
                      topic := Topic,
                      config := Config,
                      ets := Ets
                     } = St, Connections0) ->
  NowCount = length(Connections0),
  %% process only the newly discovered connections
  F = fun({Partition, _MaybeConnPid}) -> [] =:= ets:lookup(Ets, Partition) end,
  Connections = lists:filter(F, Connections0),
  Workers = start_link_producers(ClientId, Topic, Connections, Config),
  true = ets:insert(Ets, maps:to_list(Workers)),
  OldCount = partition_cnt(ClientId, Topic),
  case OldCount < NowCount of
    true ->
<<<<<<< HEAD
      log_info("started_producers_for_newly_discovered_partitions",
               #{workers => Workers}),
      ok = put_partition_cnt(ClientId, Topic, length(Connections0));
=======
      log_info("started_producers_for_newly_discovered_partitions ~p", [Workers]),
      ok = put_partition_cnt(ClientId, Topic, NowCount);
>>>>>>> af90826d
    false ->
      ok
  end,
  St.

partition_cnt(ClientId, Topic) ->
  persistent_term:get({?MODULE, ClientId, Topic}).

put_partition_cnt(ClientId, Topic, Count) ->
  persistent_term:put({?MODULE, ClientId, Topic}, Count).

ensure_timer_cancelled(Tref) when is_reference(Tref) ->
    _ = erlang:cancel_timer(Tref),
    ok;
ensure_timer_cancelled(_) ->
    ok.<|MERGE_RESOLUTION|>--- conflicted
+++ resolved
@@ -387,14 +387,9 @@
   OldCount = partition_cnt(ClientId, Topic),
   case OldCount < NowCount of
     true ->
-<<<<<<< HEAD
       log_info("started_producers_for_newly_discovered_partitions",
                #{workers => Workers}),
-      ok = put_partition_cnt(ClientId, Topic, length(Connections0));
-=======
-      log_info("started_producers_for_newly_discovered_partitions ~p", [Workers]),
       ok = put_partition_cnt(ClientId, Topic, NowCount);
->>>>>>> af90826d
     false ->
       ok
   end,
