--- conflicted
+++ resolved
@@ -1,10 +1,6 @@
 {application, wolff,
  [{description, "Kafka's publisher"},
-<<<<<<< HEAD
-  {vsn, "1.7.6"},
-=======
-  {vsn, "1.5.11"},
->>>>>>> bc1fbf0a
+  {vsn, "1.7.7"},
   {registered, []},
   {applications,
    [kernel,
