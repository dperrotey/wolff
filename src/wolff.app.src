--- conflicted
+++ resolved
@@ -1,10 +1,6 @@
 {application, wolff,
  [{description, "Kafka's publisher"},
-<<<<<<< HEAD
-  {vsn, "1.10.1"},
-=======
-  {vsn, "1.5.13"},
->>>>>>> c1ebe49a
+  {vsn, "1.10.2"},
   {registered, []},
   {applications,
    [kernel,
