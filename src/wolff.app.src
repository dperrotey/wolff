{application, wolff,
 [{description, "Kafka's publisher"},
<<<<<<< HEAD
  {vsn, "1.6.3"},
=======
  {vsn, "1.5.8"},
>>>>>>> a93d6bf4
  {registered, []},
  {applications,
   [kernel,
    stdlib,
    kafka_protocol,
    replayq
   ]},
  {env,[]},
  {mod, {wolff_app, start}},
  {modules, []},
  {maintainers, []},
  {licenses, ["Apache 2.0"]},
  {links, []}
 ]}.<|MERGE_RESOLUTION|>--- conflicted
+++ resolved
@@ -1,10 +1,6 @@
 {application, wolff,
  [{description, "Kafka's publisher"},
-<<<<<<< HEAD
-  {vsn, "1.6.3"},
-=======
-  {vsn, "1.5.8"},
->>>>>>> a93d6bf4
+  {vsn, "1.6.4"},
   {registered, []},
   {applications,
    [kernel,
