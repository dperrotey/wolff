--- conflicted
+++ resolved
@@ -1,10 +1,6 @@
 {application, wolff,
  [{description, "Kafka's publisher"},
-<<<<<<< HEAD
-  {vsn, "1.6.1"},
-=======
-  {vsn, "1.5.6"},
->>>>>>> eafaea8a
+  {vsn, "1.6.2"},
   {registered, []},
   {applications,
    [kernel,
