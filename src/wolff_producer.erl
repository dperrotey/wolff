--- conflicted
+++ resolved
@@ -511,7 +511,6 @@
   [PartitionRsp] = kpro:find(partition_responses, TopicRsp),
   ErrorCode = kpro:find(error_code, PartitionRsp),
   BaseOffset = kpro:find(base_offset, PartitionRsp),
-<<<<<<< HEAD
   case queue:peek(SentReqs) of
       {value, #{request := #kpro_req{ref = Ref},
                 calls := Calls,
@@ -532,15 +531,6 @@
           end;
       _ ->
           St
-=======
-  case ErrorCode =:= ?no_error of
-    true ->
-      do_handle_kafka_ack(Ref, BaseOffset, St);
-    false ->
-      #{topic := Topic, partition := Partition} = St,
-      log_warn(Topic, Partition, "Produce response error-code = ~0p", [ErrorCode]),
-      erlang:throw(ErrorCode)
->>>>>>> bc1fbf0a
   end.
 
 -spec do_handle_kafka_ack(_, state()) -> state().
