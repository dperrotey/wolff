<<<<<<< HEAD
{deps, [ {kafka_protocol, "4.0.3"}
       , {replayq, "0.3.3"}
=======
{deps, [{kafka_protocol, {git, "https://github.com/emqx/kafka_protocol", {tag, "2.3.6.1"}}},
        {replayq, {git, "https://github.com/emqx/replayq", {tag, "0.3.4"}}},
        {lc, {git, "https://github.com/emqx/lc.git", {tag, "0.2.0"}}}
>>>>>>> eafaea8a
       ]}.

{erl_opts, [ error
           , warn_unused_vars
           , warn_shadow_vars
           , warn_unused_import
           , warn_obsolete_guard
           , debug_info
           ]}.

{eunit_opts, [verbose]}.
{cover_enabled, true}.
{edoc_opts, [{preprocess, true}]}.

{xref_checks, [undefined_function_calls, undefined_functions,
               locals_not_used, deprecated_function_calls,
               deprecated_functions]}.<|MERGE_RESOLUTION|>--- conflicted
+++ resolved
@@ -1,11 +1,6 @@
-<<<<<<< HEAD
 {deps, [ {kafka_protocol, "4.0.3"}
-       , {replayq, "0.3.3"}
-=======
-{deps, [{kafka_protocol, {git, "https://github.com/emqx/kafka_protocol", {tag, "2.3.6.1"}}},
-        {replayq, {git, "https://github.com/emqx/replayq", {tag, "0.3.4"}}},
-        {lc, {git, "https://github.com/emqx/lc.git", {tag, "0.2.0"}}}
->>>>>>> eafaea8a
+       , {replayq, "0.3.4"}
+       , {lc, {git, "https://github.com/emqx/lc.git", {tag, "0.2.0"}}}
        ]}.
 
 {erl_opts, [ error
